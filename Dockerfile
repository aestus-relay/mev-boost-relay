# syntax=docker/dockerfile:1
FROM golang:1.24 as builder
ARG VERSION
WORKDIR /build

# Cache for the modules
COPY go.mod go.sum ./
RUN --mount=type=cache,target=/root/.cache/go-build go mod download

# Now adding all the code and start building
ADD . .
<<<<<<< HEAD
RUN --mount=type=cache,target=/root/.cache/go-build GOOS=linux go build -trimpath -ldflags "-s -X cmd.Version=$VERSION -X main.Version=$VERSION" -v -o mev-boost-relay .
=======
RUN --mount=type=cache,target=/root/.cache/go-build GOOS=linux go build -trimpath -ldflags "-X cmd.Version=$VERSION -X main.Version=$VERSION" -v -o mev-boost-relay .
>>>>>>> f62940ba

# Copy to executable container
FROM golang:1.20
WORKDIR /app
COPY --from=builder /etc/ssl/certs/ca-certificates.crt /etc/ssl/certs/
COPY --from=builder /build/mev-boost-relay /app/mev-boost-relay
ENTRYPOINT ["/app/mev-boost-relay"]<|MERGE_RESOLUTION|>--- conflicted
+++ resolved
@@ -9,11 +9,7 @@
 
 # Now adding all the code and start building
 ADD . .
-<<<<<<< HEAD
-RUN --mount=type=cache,target=/root/.cache/go-build GOOS=linux go build -trimpath -ldflags "-s -X cmd.Version=$VERSION -X main.Version=$VERSION" -v -o mev-boost-relay .
-=======
 RUN --mount=type=cache,target=/root/.cache/go-build GOOS=linux go build -trimpath -ldflags "-X cmd.Version=$VERSION -X main.Version=$VERSION" -v -o mev-boost-relay .
->>>>>>> f62940ba
 
 # Copy to executable container
 FROM golang:1.20
