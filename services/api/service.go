--- conflicted
+++ resolved
@@ -38,10 +38,6 @@
 	"github.com/flashbots/mev-boost-relay/database"
 	"github.com/flashbots/mev-boost-relay/datastore"
 	"github.com/flashbots/mev-boost-relay/metrics"
-<<<<<<< HEAD
-	"github.com/redis/go-redis/v9"
-=======
->>>>>>> 83c2d749
 	"github.com/gorilla/mux"
 	"github.com/holiman/uint256"
 	"github.com/pkg/errors"
@@ -2574,15 +2570,7 @@
 
 	nextTime = time.Now().UTC()
 	pf.WasBidSaved = updateBidResult.WasBidSaved
-<<<<<<< HEAD
-	pf.Total = uint64(nextTime.Sub(receivedAt).Microseconds())
-=======
-	pf.RedisUpdate = uint64(nextTime.Sub(prevTime).Microseconds())                 //nolint:gosec
-	pf.RedisSavePayload = uint64(updateBidResult.TimeSavePayload.Microseconds())   //nolint:gosec
-	pf.RedisUpdateTopBid = uint64(updateBidResult.TimeUpdateTopBid.Microseconds()) //nolint:gosec
-	pf.RedisUpdateFloor = uint64(updateBidResult.TimeUpdateFloor.Microseconds())   //nolint:gosec
 	pf.Total = uint64(nextTime.Sub(receivedAt).Microseconds())                     //nolint:gosec
->>>>>>> 83c2d749
 
 	// All done, log with profiling information
 	log.WithFields(logrus.Fields{
