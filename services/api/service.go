// Package api contains the API webserver for the proposer and block-builder APIs
package api

import (
	"compress/gzip"
	"context"
	"database/sql"
	"encoding/json"
	"fmt"
	"io"
	"math/big"
	"mime"
	"net/http"
	_ "net/http/pprof"
	"os"
	"slices"
	"sort"
	"strconv"
	"strings"
	"sync"
	"time"

	"github.com/NYTimes/gziphandler"
	"github.com/aohorodnyk/mimeheader"
	builderApi "github.com/attestantio/go-builder-client/api"
	builderApiV1 "github.com/attestantio/go-builder-client/api/v1"
	builderSpec "github.com/attestantio/go-builder-client/spec"
	"github.com/attestantio/go-eth2-client/spec"
	"github.com/attestantio/go-eth2-client/spec/phase0"
	"github.com/buger/jsonparser"
	"github.com/flashbots/go-boost-utils/bls"
	"github.com/flashbots/go-boost-utils/ssz"
	"github.com/flashbots/go-boost-utils/utils"
	"github.com/flashbots/go-utils/cli"
	"github.com/flashbots/go-utils/httplogger"
	"github.com/flashbots/mev-boost-relay/beaconclient"
	"github.com/flashbots/mev-boost-relay/common"
	"github.com/flashbots/mev-boost-relay/database"
	"github.com/flashbots/mev-boost-relay/datastore"
	"github.com/flashbots/mev-boost-relay/metrics"
	"github.com/gorilla/mux"
	"github.com/holiman/uint256"
	"github.com/pkg/errors"
	"github.com/prometheus/client_golang/prometheus/promhttp"
	"github.com/redis/go-redis/v9"
	"github.com/sirupsen/logrus"
	"go.opentelemetry.io/otel/attribute"
	otelapi "go.opentelemetry.io/otel/metric"
	uberatomic "go.uber.org/atomic"
)

const (
	ErrBlockAlreadyKnown  = "simulation failed: block already known"
	ErrBlockRequiresReorg = "simulation failed: block requires a reorg"
	ErrMissingTrieNode    = "missing trie node"
<<<<<<< HEAD
	ErrUnknownAncestor    = "unknown ancestor"
	ErrProxyingRequest    = "proxying request failed"
	ErrQueueTimeout       = "(Client.Timeout exceeded while awaiting headers)"
=======

	ApplicationJSON        = "application/json"
	ApplicationOctetStream = "application/octet-stream"

	HeaderAccept              = "Accept"
	HeaderContentType         = "Content-Type"
	HeaderEthConsensusVersion = "Eth-Consensus-Version"
>>>>>>> fdbb01a6
)

var (
	ErrMissingLogOpt              = errors.New("log parameter is nil")
	ErrMissingBeaconClientOpt     = errors.New("beacon-client is nil")
	ErrMissingDatastoreOpt        = errors.New("proposer datastore is nil")
	ErrRelayPubkeyMismatch        = errors.New("relay pubkey does not match existing one")
	ErrServerAlreadyStarted       = errors.New("server was already started")
	ErrBuilderAPIWithoutSecretKey = errors.New("cannot start builder API without secret key")
	ErrNegativeTimestamp          = errors.New("timestamp cannot be negative")
	ErrInvalidForkVersion         = errors.New("invalid fork version")
)

var (
	// Proposer API (builder-specs)
	pathStatus            = "/eth/v1/builder/status"
	pathRegisterValidator = "/eth/v1/builder/validators"
	pathGetHeader         = "/eth/v1/builder/header/{slot:[0-9]+}/{parent_hash:0x[a-fA-F0-9]+}/{pubkey:0x[a-fA-F0-9]+}"
	pathGetPayload        = "/eth/v1/builder/blinded_blocks"

	// Block builder API
	pathBuilderGetValidators = "/relay/v1/builder/validators"
	pathSubmitNewBlock       = "/relay/v1/builder/blocks"

	// Data API
	pathDataProposerPayloadDelivered = "/relay/v1/data/bidtraces/proposer_payload_delivered"
	pathDataBuilderBidsReceived      = "/relay/v1/data/bidtraces/builder_blocks_received"
	pathDataValidatorRegistration    = "/relay/v1/data/validator_registration"

	// Internal API
	pathInternalBuilderStatus     = "/internal/v1/builder/{pubkey:0x[a-fA-F0-9]+}"
	pathInternalBuilderCollateral = "/internal/v1/builder/collateral/{pubkey:0x[a-fA-F0-9]+}"

	// number of goroutines to save active validator
	numValidatorRegProcessors = cli.GetEnvInt("NUM_VALIDATOR_REG_PROCESSORS", 10)

	// various timings
	timeoutGetPayloadRetryMs     = cli.GetEnvInt("GETPAYLOAD_RETRY_TIMEOUT_MS", 100)
	getHeaderRequestCutoffMs     = cli.GetEnvInt("GETHEADER_REQUEST_CUTOFF_MS", 3000)
	getHeaderResponseMaxSlotMs   = cli.GetEnvInt("GETHEADER_REQUEST_MAX_SLOT_MS", 2000)
	getHeaderResponseReceiveByMs = common.GetEnvUint("GETHEADER_RESPONSE_RECEIVE_BY_MS", 0)
	getPayloadRequestCutoffMs    = cli.GetEnvInt("GETPAYLOAD_REQUEST_CUTOFF_MS", 4000)
	getPayloadResponseDelayMs    = cli.GetEnvInt("GETPAYLOAD_RESPONSE_DELAY_MS", 1000)

	// api settings
	apiReadTimeoutMs       = cli.GetEnvInt("API_TIMEOUT_READ_MS", 1500)
	apiReadHeaderTimeoutMs = cli.GetEnvInt("API_TIMEOUT_READHEADER_MS", 600)
	apiIdleTimeoutMs       = cli.GetEnvInt("API_TIMEOUT_IDLE_MS", 3_000)
	apiWriteTimeoutMs      = cli.GetEnvInt("API_TIMEOUT_WRITE_MS", 10_000)
	apiMaxHeaderBytes      = cli.GetEnvInt("API_MAX_HEADER_BYTES", 60_000)
	apiMaxPayloadBytes     = cli.GetEnvInt("API_MAX_PAYLOAD_BYTES", 15*1024*1024) // 15 MiB

	// api shutdown: wait time (to allow removal from load balancer before stopping http server)
	apiShutdownWaitDuration = common.GetEnvDurationSec("API_SHUTDOWN_WAIT_SEC", 30)

	// api shutdown: whether to stop sending bids during shutdown phase (only useful if running a single-instance testnet setup)
	apiShutdownStopSendingBids = os.Getenv("API_SHUTDOWN_STOP_SENDING_BIDS") == "1"

	// maximum payload bytes for a block submission to be fast-tracked (large payloads slow down other fast-tracked requests!)
	fastTrackPayloadSizeLimit = cli.GetEnvInt("FAST_TRACK_PAYLOAD_SIZE_LIMIT", 230_000)

	// user-agents which shouldn't receive bids
	apiNoHeaderUserAgents = common.GetEnvStrSlice("NO_HEADER_USERAGENTS", []string{
		"mev-boost/v1.5.0 Go-http-client/1.1", // Prysm v4.0.1 (Shapella signing issue)
	})

	// user-agent strings to match for those who should receive delayed bids
	apiDelayedHeaderUserAgents = common.GetEnvStrSlice("DELAYED_HEADER_USERAGENTS", []string{
		"mev-boost",
		"Vouch",
		"commit-boost",
		"delay",
	})
)

// RelayAPIOpts contains the options for a relay
type RelayAPIOpts struct {
	Log *logrus.Entry

	ListenAddr  string
	BlockSimURL string

	BeaconClient beaconclient.IMultiBeaconClient
	Datastore    *datastore.Datastore
	Redis        *datastore.RedisCache
	Memcached    *datastore.Memcached
	DB           database.IDatabaseService
	LatencySvc   *LatencyEstimator

	SecretKey *bls.SecretKey // used to sign bids (getHeader responses)

	// Network specific variables
	EthNetDetails common.EthNetworkDetails

	// APIs to enable
	ProposerAPI     bool
	BlockBuilderAPI bool
	DataAPI         bool
	PprofAPI        bool
	InternalAPI     bool

	MevCommitFiltering bool
}

type payloadAttributesHelper struct {
	slot              uint64
	parentHash        string
	withdrawalsRoot   phase0.Root
	parentBeaconRoot  *phase0.Root
	payloadAttributes beaconclient.PayloadAttributes
}

// Data needed to issue a block validation request.
type blockSimOptions struct {
	isHighPrio bool
	fastTrack  bool
	log        *logrus.Entry
	builder    *blockBuilderCacheEntry
	req        *common.BuilderBlockValidationRequest
}

type blockBuilderCacheEntry struct {
	status               common.BuilderStatus
	collateral           *big.Int
	mevCommitOptInStatus bool
}

type blockSimResult struct {
	wasSimulated         bool
	blockValue           *uint256.Int
	optimisticSubmission bool
	requestErr           error
	validationErr        error
}

// RelayAPI represents a single Relay instance
type RelayAPI struct {
	opts RelayAPIOpts
	log  *logrus.Entry

	blsSk     *bls.SecretKey
	publicKey *phase0.BLSPubKey

	srv         *http.Server
	srvStarted  uberatomic.Bool
	srvShutdown uberatomic.Bool

	beaconClient     beaconclient.IMultiBeaconClient
	datastore        *datastore.Datastore
	redis            *datastore.RedisCache
	memcached        *datastore.Memcached
	db               database.IDatabaseService
	latencySvc       *LatencyEstimator

	headSlot     uberatomic.Uint64
	genesisInfo  *beaconclient.GetGenesisResponse
	capellaEpoch int64
	denebEpoch   int64
	electraEpoch int64

	proposerDutiesLock       sync.RWMutex
	proposerDutiesResponse   *[]byte // raw http response
	proposerDutiesMap        map[uint64]*common.BuilderGetValidatorsResponseEntry
	proposerDutiesSlot       uint64
	isUpdatingProposerDuties uberatomic.Bool

	blockSimRateLimiter IBlockSimRateLimiter
	validatorRegC       chan builderApiV1.SignedValidatorRegistration

	// used to notify when a new validator has been registered
	validatorUpdateCh chan struct{}

	// used to wait on any active getPayload calls on shutdown
	getPayloadCallsInFlight sync.WaitGroup

	// Feature flags
	ffForceGetHeader204          bool
	ffDisableLowPrioBuilders     bool
	ffDisablePayloadDBStorage    bool // disable storing the execution payloads in the database
	ffLogInvalidSignaturePayload bool // log payload if getPayload signature validation fails
	ffEnableCancellations        bool // whether to enable block builder cancellations
	ffRegValContinueOnInvalidSig bool // whether to continue processing further validators if one fails
	ffIgnorableValidationErrors  bool // whether to enable ignorable validation errors

	payloadAttributes     map[string]payloadAttributesHelper // key:parentBlockHash
	payloadAttributesLock sync.RWMutex

	// The slot we are currently optimistically simulating.
	optimisticSlot uberatomic.Uint64
	// The number of optimistic blocks being processed (only used for logging).
	optimisticBlocksInFlight uberatomic.Uint64
	// Wait group used to monitor status of per-slot optimistic processing.
	optimisticBlocksWG sync.WaitGroup
	// Cache for builder statuses and collaterals.
	blockBuildersCache map[string]*blockBuilderCacheEntry
}

// NewRelayAPI creates a new service. if builders is nil, allow any builder
func NewRelayAPI(opts RelayAPIOpts) (api *RelayAPI, err error) {
	if err := metrics.Setup(context.Background()); err != nil {
		return nil, err
	}

	if opts.Log == nil {
		return nil, ErrMissingLogOpt
	}

	if opts.BeaconClient == nil {
		return nil, ErrMissingBeaconClientOpt
	}

	if opts.Datastore == nil {
		return nil, ErrMissingDatastoreOpt
	}

	// If block-builder API is enabled, then ensure secret key is all set
	var publicKey phase0.BLSPubKey
	if opts.BlockBuilderAPI {
		if opts.SecretKey == nil {
			return nil, ErrBuilderAPIWithoutSecretKey
		}

		// If using a secret key, ensure it's the correct one
		blsPubkey, err := bls.PublicKeyFromSecretKey(opts.SecretKey)
		if err != nil {
			return nil, err
		}
		publicKey, err = utils.BlsPublicKeyToPublicKey(blsPubkey)
		if err != nil {
			return nil, err
		}
		opts.Log.Infof("Using BLS key: %s", publicKey.String())

		// ensure pubkey is same across all relay instances
		_pubkey, err := opts.Redis.GetRelayConfig(datastore.RedisConfigFieldPubkey)
		if err != nil {
			return nil, err
		} else if _pubkey == "" {
			err := opts.Redis.SetRelayConfig(datastore.RedisConfigFieldPubkey, publicKey.String())
			if err != nil {
				return nil, err
			}
		} else if _pubkey != publicKey.String() {
			return nil, fmt.Errorf("%w: new=%s old=%s", ErrRelayPubkeyMismatch, publicKey.String(), _pubkey)
		}
	}

	api = &RelayAPI{
		opts:         opts,
		log:          opts.Log,
		blsSk:        opts.SecretKey,
		publicKey:    &publicKey,
		datastore:    opts.Datastore,
		beaconClient: opts.BeaconClient,
		redis:        opts.Redis,
		memcached:    opts.Memcached,
		db:           opts.DB,
		latencySvc:   opts.LatencySvc,

		payloadAttributes: make(map[string]payloadAttributesHelper),

		proposerDutiesResponse: &[]byte{},
		blockSimRateLimiter:    NewBlockSimulationRateLimiter(opts.BlockSimURL),

		validatorRegC:     make(chan builderApiV1.SignedValidatorRegistration, 450_000),
		validatorUpdateCh: make(chan struct{}),
	}

	if os.Getenv("FORCE_GET_HEADER_204") == "1" {
		api.log.Warn("env: FORCE_GET_HEADER_204 - forcing getHeader to always return 204")
		api.ffForceGetHeader204 = true
	}

	if os.Getenv("DISABLE_LOWPRIO_BUILDERS") == "1" {
		api.log.Warn("env: DISABLE_LOWPRIO_BUILDERS - allowing only high-level builders")
		api.ffDisableLowPrioBuilders = true
	}

	if os.Getenv("DISABLE_PAYLOAD_DATABASE_STORAGE") == "1" {
		api.log.Warn("env: DISABLE_PAYLOAD_DATABASE_STORAGE - disabling storing payloads in the database")
		api.ffDisablePayloadDBStorage = true
	}

	if os.Getenv("LOG_INVALID_GETPAYLOAD_SIGNATURE") == "1" {
		api.log.Warn("env: LOG_INVALID_GETPAYLOAD_SIGNATURE - getPayload payloads with invalid proposer signature will be logged")
		api.ffLogInvalidSignaturePayload = true
	}

	if os.Getenv("ENABLE_BUILDER_CANCELLATIONS") == "1" {
		api.log.Warn("env: ENABLE_BUILDER_CANCELLATIONS - builders are allowed to cancel submissions when using ?cancellation=1")
		api.ffEnableCancellations = true
	}

	if os.Getenv("REGISTER_VALIDATOR_CONTINUE_ON_INVALID_SIG") == "1" {
		api.log.Warn("env: REGISTER_VALIDATOR_CONTINUE_ON_INVALID_SIG - validator registration will continue processing even if one validator has an invalid signature")
		api.ffRegValContinueOnInvalidSig = true
	}

	if os.Getenv("ENABLE_IGNORABLE_VALIDATION_ERRORS") == "1" {
		api.log.Warn("env: ENABLE_IGNORABLE_VALIDATION_ERRORS - some validation errors will be ignored")
		api.ffIgnorableValidationErrors = true
	}

	return api, nil
}

func (api *RelayAPI) getRouter() http.Handler {
	r := mux.NewRouter()

	r.HandleFunc("/", api.handleRoot).Methods(http.MethodGet)
	r.HandleFunc("/livez", api.handleLivez).Methods(http.MethodGet)
	r.HandleFunc("/readyz", api.handleReadyz).Methods(http.MethodGet)
	r.Handle("/metrics", promhttp.Handler()).Methods(http.MethodGet)

	// Proposer API
	if api.opts.ProposerAPI {
		api.log.Info("proposer API enabled")
		r.HandleFunc(pathStatus, api.handleStatus).Methods(http.MethodGet)
		r.HandleFunc(pathRegisterValidator, api.handleRegisterValidator).Methods(http.MethodPost)
		r.HandleFunc(pathGetHeader, api.handleGetHeader).Methods(http.MethodGet)
		r.HandleFunc(pathGetPayload, api.handleGetPayload).Methods(http.MethodPost)
	}

	// Builder API
	if api.opts.BlockBuilderAPI {
		api.log.Info("block builder API enabled")
		r.HandleFunc(pathBuilderGetValidators, api.handleBuilderGetValidators).Methods(http.MethodGet)
		// TODO: Need to update this endpoint to reject requests with a unregistered builder pubkey for a target slot
		r.HandleFunc(pathSubmitNewBlock, api.handleSubmitNewBlock).Methods(http.MethodPost)
	}

	// Data API
	if api.opts.DataAPI {
		api.log.Info("data API enabled")
		r.HandleFunc(pathDataProposerPayloadDelivered, api.handleDataProposerPayloadDelivered).Methods(http.MethodGet)
		r.HandleFunc(pathDataBuilderBidsReceived, api.handleDataBuilderBidsReceived).Methods(http.MethodGet)
		r.HandleFunc(pathDataValidatorRegistration, api.handleDataValidatorRegistration).Methods(http.MethodGet)
	}

	// Pprof
	if api.opts.PprofAPI {
		api.log.Info("pprof API enabled")
		r.PathPrefix("/debug/pprof/").Handler(http.DefaultServeMux)
	}

	// /internal/...
	if api.opts.InternalAPI {
		api.log.Info("internal API enabled")
		r.HandleFunc(pathInternalBuilderStatus, api.handleInternalBuilderStatus).Methods(http.MethodGet, http.MethodPost, http.MethodPut)
		r.HandleFunc(pathInternalBuilderCollateral, api.handleInternalBuilderCollateral).Methods(http.MethodPost, http.MethodPut)
	}

	mresp := common.MustB64Gunzip("H4sICAtOkWQAA2EudHh0AKWVPW+DMBCGd36Fe9fIi5Mt8uqqs4dIlZiCEqosKKhVO2Txj699GBtDcEl4JwTnh/t4dS7YWom2FcVaiETSDEmIC+pWLGRVgKrD3UY0iwnSj6THofQJDomiR13BnPgjvJDqNWX+OtzH7inWEGvr76GOCGtg3Kp7Ak+lus3zxLNtmXaMUncjcj1cwbOH3xBZtJCYG6/w+hdpB6ErpnqzFPZxO4FdXB3SAEgpscoDqWeULKmJA4qyfYFg0QV+p7hD8GGDd6C8+mElGDKab1CWeUQMVVvVDTJVj6nngHmNOmSoe6yH1BM3KZIKpuRaHKrOFd/3ksQwzdK+ejdM4VTzSDfjJsY1STeVTWb0T9JWZbJs8DvsNvwaddKdUy4gzVIzWWaWk3IF8D35kyUDf3FfKipwk/DYUee2nYyWQD0xEKDHeprzeXYwVmZD/lXt1OOg8EYhFfitsmQVcwmbUutpdt3PoqWdMyd2DYHKbgcmPlEYMxPjR6HhxOfuNG52xZr7TtzpygJJKNtWS14Uf0T6XSmzBwAA")
	r.HandleFunc("/miladyz", func(w http.ResponseWriter, r *http.Request) { w.WriteHeader(http.StatusOK); w.Write(mresp) }).Methods(http.MethodGet) //nolint:errcheck

	// r.Use(mux.CORSMethodMiddleware(r))
	loggedRouter := httplogger.LoggingMiddlewareLogrus(api.log, r)
	withGz := gziphandler.GzipHandler(loggedRouter)
	return withGz
}

// StartServer starts up this API instance and HTTP server
// - First it initializes the cache and updates local information
// - Once that is done, the HTTP server is started
func (api *RelayAPI) StartServer() (err error) {
	if api.srvStarted.Swap(true) {
		return ErrServerAlreadyStarted
	}

	log := api.log.WithField("method", "StartServer")

	// Get best beacon-node status by head slot, process current slot and start slot updates
	syncStatus, err := api.beaconClient.BestSyncStatus()
	if err != nil {
		return err
	}
	currentSlot := syncStatus.HeadSlot

	// Initialize block builder cache.
	api.blockBuildersCache = make(map[string]*blockBuilderCacheEntry)

	// Get genesis info
	api.genesisInfo, err = api.beaconClient.GetGenesis()
	if err != nil {
		return err
	}
	log.Infof("genesis info: %d", api.genesisInfo.Data.GenesisTime)

	// Get and prepare fork schedule
	forkSchedule, err := api.beaconClient.GetForkSchedule()
	if err != nil {
		return err
	}

	api.capellaEpoch = -1
	api.denebEpoch = -1
	api.electraEpoch = -1
	for _, fork := range forkSchedule.Data {
		log.Infof("forkSchedule: version=%s / epoch=%d", fork.CurrentVersion, fork.Epoch)
		switch fork.CurrentVersion {
		case api.opts.EthNetDetails.CapellaForkVersionHex:
			api.capellaEpoch = int64(fork.Epoch) //nolint:gosec
		case api.opts.EthNetDetails.DenebForkVersionHex:
			api.denebEpoch = int64(fork.Epoch) //nolint:gosec
		case api.opts.EthNetDetails.ElectraForkVersionHex:
			api.electraEpoch = int64(fork.Epoch) //nolint:gosec
		}
	}

	if api.denebEpoch == -1 {
		// log warning that deneb epoch was not found in CL fork schedule, suggest CL upgrade
		log.Info("Deneb epoch not found in fork schedule")
	}
	if api.electraEpoch == -1 {
		// log warning that electra epoch was not found in CL fork schedule, suggest CL upgrade
		log.Info("Electra epoch not found in fork schedule")
	}

	// Print fork version information
	if hasReachedFork(currentSlot, api.electraEpoch) {
		log.Infof("electra fork detected (currentEpoch: %d / electraEpoch: %d)", common.SlotToEpoch(currentSlot), api.electraEpoch)
	} else if hasReachedFork(currentSlot, api.denebEpoch) {
		log.Infof("deneb fork detected (currentEpoch: %d / denebEpoch: %d)", common.SlotToEpoch(currentSlot), api.denebEpoch)
	} else if hasReachedFork(currentSlot, api.capellaEpoch) {
		log.Infof("capella fork detected (currentEpoch: %d / capellaEpoch: %d)", common.SlotToEpoch(currentSlot), api.capellaEpoch)
	}

	// start proposer API specific things
	if api.opts.ProposerAPI {
		// Update known validators (which can take 10-30 sec). This is a requirement for service readiness, because without them,
		// getPayload() doesn't have the information it needs (known validators), which could lead to missed slots.
		go api.datastore.RefreshKnownValidators(api.log, api.beaconClient, currentSlot)

		// Start the validator registration db-save processor
		api.log.Infof("starting %d validator registration processors", numValidatorRegProcessors)
		for range numValidatorRegProcessors {
			go api.startValidatorRegistrationDBProcessor()
		}
	}

	// start block-builder API specific things
	if api.opts.BlockBuilderAPI {
		// Initialize metrics
		metrics.BuilderDemotionCount.Add(context.Background(), 0)

		// Get current proposer duties blocking before starting, to have them ready
		api.updateProposerDuties(syncStatus.HeadSlot)

		// Subscribe to payload attributes events (only for builder-api)
		go func() {
			c := make(chan beaconclient.PayloadAttributesEvent)
			api.beaconClient.SubscribeToPayloadAttributesEvents(c)
			for {
				payloadAttributes := <-c
				api.processPayloadAttributes(payloadAttributes)
			}
		}()
	}

	// Process current slot
	api.processNewSlot(currentSlot)

	// Start regular slot updates
	go func() {
		c := make(chan beaconclient.HeadEventData)
		api.beaconClient.SubscribeToHeadEvents(c)
		for {
			headEvent := <-c
			api.processNewSlot(headEvent.Slot)
		}
	}()

	// create and start HTTP server
	api.srv = &http.Server{
		Addr:    api.opts.ListenAddr,
		Handler: api.getRouter(),

		ReadTimeout:       time.Duration(apiReadTimeoutMs) * time.Millisecond,
		ReadHeaderTimeout: time.Duration(apiReadHeaderTimeoutMs) * time.Millisecond,
		WriteTimeout:      time.Duration(apiWriteTimeoutMs) * time.Millisecond,
		IdleTimeout:       time.Duration(apiIdleTimeoutMs) * time.Millisecond,
		MaxHeaderBytes:    apiMaxHeaderBytes,
	}
	err = api.srv.ListenAndServe()
	if errors.Is(err, http.ErrServerClosed) {
		return nil
	}
	return err
}

func (api *RelayAPI) IsReady() bool {
	// If server is shutting down, return false
	if api.srvShutdown.Load() {
		return false
	}

	// Proposer API readiness checks
	if api.opts.ProposerAPI {
		knownValidatorsUpdated := api.datastore.KnownValidatorsWasUpdated.Load()
		return knownValidatorsUpdated
	}

	// Block-builder API readiness checks
	return true
}

// StopServer gracefully shuts down the HTTP server:
// - Stop returning bids
// - Set ready /readyz to negative status
// - Wait a bit to allow removal of service from load balancer and draining of requests
// - If in the middle of processing optimistic blocks, wait for those to finish and release redis lock
func (api *RelayAPI) StopServer() (err error) {
	// avoid running this twice. setting srvShutdown to true makes /readyz switch to negative status
	if wasStopping := api.srvShutdown.Swap(true); wasStopping {
		return nil
	}

	// start server shutdown
	api.log.Info("Stopping server...")

	// stop returning bids on getHeader calls (should only be used when running a single instance)
	if api.opts.ProposerAPI && apiShutdownStopSendingBids {
		api.ffForceGetHeader204 = true
		api.log.Info("Disabled returning bids on getHeader")
	}

	// wait some time to get service removed from load balancer
	api.log.Infof("Waiting %.2f seconds before shutdown...", apiShutdownWaitDuration.Seconds())
	time.Sleep(apiShutdownWaitDuration)

	// wait for any active getPayload call to finish
	api.getPayloadCallsInFlight.Wait()

	// wait for optimistic blocks
	api.optimisticBlocksWG.Wait()
	err = api.redis.EndProcessingSlot(context.Background())
	if err != nil {
		api.log.WithError(err).Error("failed to update redis optimistic processing slot")
	}

	// shutdown
	return api.srv.Shutdown(context.Background())
}

func (api *RelayAPI) ValidatorUpdateCh() chan struct{} {
	return api.validatorUpdateCh
}

func (api *RelayAPI) isCapella(slot uint64) bool {
	return hasReachedFork(slot, api.capellaEpoch) && !hasReachedFork(slot, api.denebEpoch)
}

func (api *RelayAPI) isDeneb(slot uint64) bool {
	return hasReachedFork(slot, api.denebEpoch) && !hasReachedFork(slot, api.electraEpoch)
}

func (api *RelayAPI) isElectra(slot uint64) bool {
	return hasReachedFork(slot, api.electraEpoch)
}

func (api *RelayAPI) startValidatorRegistrationDBProcessor() {
	for valReg := range api.validatorRegC {
		err := api.datastore.SaveValidatorRegistration(valReg)
		if err != nil {
			api.log.WithError(err).WithFields(logrus.Fields{
				"reg_pubkey":       valReg.Message.Pubkey,
				"reg_feeRecipient": valReg.Message.FeeRecipient,
				"reg_gasLimit":     valReg.Message.GasLimit,
				"reg_timestamp":    valReg.Message.Timestamp,
			}).Error("error saving validator registration")
		}
	}
}

// simulateBlock sends a request for a block simulation to blockSimRateLimiter.
func (api *RelayAPI) simulateBlock(ctx context.Context, opts blockSimOptions) (blockValue *uint256.Int, requestErr, validationErr error) {
	t := time.Now()
	response, requestErr, validationErr := api.blockSimRateLimiter.Send(ctx, opts.req, opts.isHighPrio, opts.fastTrack)
	log := opts.log.WithFields(logrus.Fields{
		"durationMs": time.Since(t).Milliseconds(),
		"numWaiting": api.blockSimRateLimiter.CurrentCounter(),
	})
	if validationErr != nil {
		if api.ffIgnorableValidationErrors {
			// Operators chooses to ignore certain validation errors
			ignoreError := validationErr.Error() == ErrBlockAlreadyKnown || validationErr.Error() == ErrBlockRequiresReorg || strings.Contains(validationErr.Error(), ErrMissingTrieNode) || strings.Contains(validationErr.Error(), ErrUnknownAncestor)
			if ignoreError {
				log.WithError(validationErr).Warn("block validation failed with ignorable error")
				return nil, nil, nil
			}
		}
		log.WithError(validationErr).Warn("block validation failed")
		return nil, nil, validationErr
	}
	if requestErr != nil {
		log.WithError(requestErr).Warn("block validation failed: request error")
		return nil, requestErr, nil
	}

	log.Info("block validation successful")
	if response == nil {
		log.Warn("block validation response is nil")
		return nil, nil, nil
	}
	return response.BlockValue, nil, nil
}

func (api *RelayAPI) demoteBuilder(pubkey string, req *common.VersionedSubmitBlockRequest, simError error) {
	metrics.BuilderDemotionCount.Add(
		context.Background(),
		1,
	)

	builderEntry, ok := api.blockBuildersCache[pubkey]
	if !ok {
		api.log.Warnf("builder %v not in the builder cache", pubkey)
		builderEntry = &blockBuilderCacheEntry{} //nolint:exhaustruct
	}
	newStatus := common.BuilderStatus{
		IsHighPrio:    builderEntry.status.IsHighPrio,
		IsBlacklisted: builderEntry.status.IsBlacklisted,
		IsOptimistic:  false,
	}
	api.log.Infof("demoted builder, new status: %v", newStatus)
	if err := api.db.SetBlockBuilderIDStatusIsOptimistic(pubkey, false); err != nil {
		api.log.Error(fmt.Errorf("error setting builder: %v status: %w", pubkey, err))
	}
	// Write to demotions table.
	api.log.WithFields(logrus.Fields{
		"builderPubkey": pubkey,
		"slot":          req.Slot,
		"blockHash":     req.BlockHash,
		"demotionErr":   simError.Error(),
	}).Info("demoting builder")
	bidTrace, err := req.BidTrace()
	if err != nil {
		api.log.WithError(err).Warn("failed to get bid trace from submit block request")
	}
	if err := api.db.InsertBuilderDemotion(req, simError); err != nil {
		api.log.WithError(err).WithFields(logrus.Fields{
			"errorWritingDemotionToDB": true,
			"bidTrace":                 bidTrace,
			"simError":                 simError,
		}).Error("failed to save demotion to database")
	}
}

// processOptimisticBlock is called on a new goroutine when a optimistic block
// needs to be simulated.
func (api *RelayAPI) processOptimisticBlock(opts blockSimOptions, simResultC chan *blockSimResult) {
	api.optimisticBlocksInFlight.Add(1)
	defer func() {
		api.optimisticBlocksInFlight.Sub(1)
	}()
	api.optimisticBlocksWG.Add(1)
	defer api.optimisticBlocksWG.Done()

	ctx := context.Background()
	submission, err := common.GetBlockSubmissionInfo(opts.req.VersionedSubmitBlockRequest)
	if err != nil {
		opts.log.WithError(err).Error("error getting block submission info")
		return
	}
	builderPubkey := submission.BidTrace.BuilderPubkey.String()
	opts.log.WithFields(logrus.Fields{
		"builderPubkey": builderPubkey,
		// NOTE: this value is just an estimate because many goroutines could be
		// updating api.optimisticBlocksInFlight concurrently. Since we just use
		// it for logging, it is not atomic to avoid the performance impact.
		"optBlocksInFlight": api.optimisticBlocksInFlight,
	}).Infof("simulating optimistic block with hash: %v", submission.BidTrace.BlockHash.String())
	blockValue, reqErr, simErr := api.simulateBlock(ctx, opts)
	simResultC <- &blockSimResult{reqErr == nil, blockValue, true, reqErr, simErr}
	if reqErr != nil || simErr != nil {
		var demotionErr error
		if reqErr != nil {
			demotionErr = reqErr
		} else {
			demotionErr = simErr
		}

		// Check for errors for which we will not demote unless the block wins the slot
		ignoreError := strings.Contains(demotionErr.Error(), ErrProxyingRequest) || strings.Contains(demotionErr.Error(), ErrQueueTimeout) || strings.Contains(demotionErr.Error(), ErrBlockRequiresReorg)
		if ignoreError {
			opts.log.WithError(demotionErr).Warn("Ignorable validation error, deferring demotion check")
			blockHash := submission.BidTrace.BlockHash.String()
			demote := &common.DemotionResult{
				Pubkey: builderPubkey,
				Req:    opts.req.VersionedSubmitBlockRequest,
				Err:    demotionErr,
			}

			err := api.redis.SaveDeferredDemotion(blockHash, demote)
			if err != nil {
				api.log.WithError(err).Error("could not save deferred demotion")
			}
			return
		}

		// Mark builder as non-optimistic.
		opts.builder.status.IsOptimistic = false
		api.log.WithError(demotionErr).Warn("block simulation failed in processOptimisticBlock, demoting builder")

		// Demote the builder.
		api.demoteBuilder(builderPubkey, opts.req.VersionedSubmitBlockRequest, demotionErr)
	}
}

func (api *RelayAPI) processPayloadAttributes(payloadAttributes beaconclient.PayloadAttributesEvent) {
	apiHeadSlot := api.headSlot.Load()
	payloadAttrSlot := payloadAttributes.Data.ProposalSlot

	// require proposal slot in the future
	if payloadAttrSlot <= apiHeadSlot {
		return
	}
	log := api.log.WithFields(logrus.Fields{
		"headSlot":          apiHeadSlot,
		"payloadAttrSlot":   payloadAttrSlot,
		"payloadAttrParent": payloadAttributes.Data.ParentBlockHash,
	})

	// discard payload attributes if already known
	api.payloadAttributesLock.RLock()
	_, ok := api.payloadAttributes[getPayloadAttributesKey(payloadAttributes.Data.ParentBlockHash, payloadAttrSlot)]
	api.payloadAttributesLock.RUnlock()

	if ok {
		return
	}

	var withdrawalsRoot phase0.Root
	var err error
	if hasReachedFork(payloadAttrSlot, api.capellaEpoch) {
		withdrawalsRoot, err = ComputeWithdrawalsRoot(payloadAttributes.Data.PayloadAttributes.Withdrawals)
		log = log.WithField("withdrawalsRoot", withdrawalsRoot.String())
		if err != nil {
			log.WithError(err).Error("error computing withdrawals root")
			return
		}
	}

	var parentBeaconRoot *phase0.Root
	if hasReachedFork(payloadAttrSlot, api.denebEpoch) {
		if payloadAttributes.Data.PayloadAttributes.ParentBeaconBlockRoot == "" {
			log.Error("parent beacon block root in payload attributes is empty")
			return
		}
		// TODO: (deneb) HexToRoot util function
		hash, err := utils.HexToHash(payloadAttributes.Data.PayloadAttributes.ParentBeaconBlockRoot)
		if err != nil {
			log.WithError(err).Error("error parsing parent beacon block root from payload attributes")
			return
		}
		root := phase0.Root(hash)
		parentBeaconRoot = &root
	}

	api.payloadAttributesLock.Lock()
	defer api.payloadAttributesLock.Unlock()

	// Step 1: clean up old ones
	for parentBlockHash, attr := range api.payloadAttributes {
		if attr.slot < apiHeadSlot {
			delete(api.payloadAttributes, getPayloadAttributesKey(parentBlockHash, attr.slot))
		}
	}

	// Step 2: save new one
	api.payloadAttributes[getPayloadAttributesKey(payloadAttributes.Data.ParentBlockHash, payloadAttrSlot)] = payloadAttributesHelper{
		slot:              payloadAttrSlot,
		parentHash:        payloadAttributes.Data.ParentBlockHash,
		withdrawalsRoot:   withdrawalsRoot,
		parentBeaconRoot:  parentBeaconRoot,
		payloadAttributes: payloadAttributes.Data.PayloadAttributes,
	}

	log.WithFields(logrus.Fields{
		"randao":    payloadAttributes.Data.PayloadAttributes.PrevRandao,
		"timestamp": payloadAttributes.Data.PayloadAttributes.Timestamp,
	}).Info("updated payload attributes")
}

func (api *RelayAPI) processNewSlot(headSlot uint64) {
	prevHeadSlot := api.headSlot.Load()
	if headSlot <= prevHeadSlot {
		return
	}

	// If there's gaps between previous and new headslot, print the missed slots
	if prevHeadSlot > 0 {
		for s := prevHeadSlot + 1; s < headSlot; s++ {
			api.log.WithField("missedSlot", s).Warnf("missed slot: %d", s)
		}
	}

	// store the head slot
	api.headSlot.Store(headSlot)

	// for both apis
	if api.opts.BlockBuilderAPI || api.opts.ProposerAPI {
		// update proposer duties in the background
		go api.updateProposerDuties(headSlot)
	}

	// for block builder api
	if api.opts.BlockBuilderAPI {
		// update the optimistic slot
		go api.prepareBuildersForSlot(headSlot, prevHeadSlot)
	}

	// for proposer api
	if api.opts.ProposerAPI {
		go api.datastore.RefreshKnownValidators(api.log, api.beaconClient, headSlot)
	}

	// log
	epoch := headSlot / common.SlotsPerEpoch
	api.log.WithFields(logrus.Fields{
		"epoch":              epoch,
		"slotHead":           headSlot,
		"slotStartNextEpoch": (epoch + 1) * common.SlotsPerEpoch,
	}).Infof("updated headSlot to %d", headSlot)
}

func (api *RelayAPI) updateProposerDuties(headSlot uint64) {
	// Ensure only one updating is running at a time
	if api.isUpdatingProposerDuties.Swap(true) {
		return
	}
	defer api.isUpdatingProposerDuties.Store(false)

	// Update once every 8 slots (or more, if a slot was missed)
	if headSlot%8 != 0 && headSlot-api.proposerDutiesSlot < 8 {
		return
	}

	api.UpdateProposerDutiesWithoutChecks(headSlot)
}

func (api *RelayAPI) UpdateProposerDutiesWithoutChecks(headSlot uint64) {
	// Load upcoming proposer duties from Redis
	duties, err := api.redis.GetProposerDuties()
	if err != nil {
		api.log.WithError(err).Error("failed getting proposer duties from redis")
		return
	}

	// Prepare raw bytes for HTTP response
	respBytes, err := json.Marshal(duties)
	if err != nil {
		api.log.WithError(err).Error("error marshalling duties")
	}

	// Prepare the map for lookup by slot
	dutiesMap := make(map[uint64]*common.BuilderGetValidatorsResponseEntry)
	for index, duty := range duties {
		dutiesMap[duty.Slot] = &duties[index]
	}

	// Update
	api.proposerDutiesLock.Lock()
	if len(respBytes) > 0 {
		api.proposerDutiesResponse = &respBytes
	}
	api.proposerDutiesMap = dutiesMap
	api.proposerDutiesSlot = headSlot
	api.proposerDutiesLock.Unlock()

	// pretty-print
	_duties := make([]string, len(duties))
	for i, duty := range duties {
		_duties[i] = strconv.FormatUint(duty.Slot, 10)
	}
	sort.Strings(_duties)
	api.log.Infof("proposer duties updated: %s", strings.Join(_duties, ", "))
}

func (api *RelayAPI) prepareBuildersForSlot(headSlot, prevHeadSlot uint64) {
	// First wait for this process to finish processing optimistic blocks
	api.optimisticBlocksWG.Wait()

	// Now we release our lock and wait for all other builder processes to wrap up
	err := api.redis.EndProcessingSlot(context.Background())
	if err != nil {
		api.log.WithError(err).Error("failed to unlock redis optimistic processing slot")
	}
	err = api.redis.WaitForSlotComplete(context.Background(), prevHeadSlot+1)
	if err != nil {
		api.log.WithError(err).Error("failed to get redis optimistic processing slot")
	}

	// Prevent race with StopServer, make sure we don't lock up redis if the server is shutting down
	if api.srvShutdown.Load() {
		return
	}

	// Update the optimistic slot and signal processing of the next slot
	api.optimisticSlot.Store(headSlot + 1)
	err = api.redis.BeginProcessingSlot(context.Background(), headSlot+1)
	if err != nil {
		api.log.WithError(err).Error("failed to lock redis optimistic processing slot")
		api.optimisticSlot.Store(0)
	}

	builders, err := api.db.GetBlockBuilders()
	if err != nil {
		api.log.WithError(err).Error("unable to read block builders from db, not updating builder cache")
		return
	}
	api.log.Debugf("Updating builder cache with %d builders from database", len(builders))

	newCache := make(map[string]*blockBuilderCacheEntry)
	start := time.Now()
	for _, v := range builders {
		isOptedIntoMevCommit, err := api.datastore.IsMevCommitBlockBuilder(common.PubkeyHex(v.BuilderPubkey))
		if err != nil {
			api.log.WithError(err).Errorf("error getting mev-commit opt-in status for builder %s", v.BuilderPubkey)
		}
		entry := &blockBuilderCacheEntry{ //nolint:exhaustruct
			status: common.BuilderStatus{
				IsHighPrio:    v.IsHighPrio,
				IsBlacklisted: v.IsBlacklisted,
				IsOptimistic:  v.IsOptimistic,
			},
			mevCommitOptInStatus: isOptedIntoMevCommit,
		}
		// Try to parse builder collateral string to big int.
		builderCollateral, ok := big.NewInt(0).SetString(v.Collateral, 10)
		if !ok {
			api.log.WithError(err).Errorf("could not parse builder collateral string %s", v.Collateral)
			entry.collateral = big.NewInt(0)
		} else {
			entry.collateral = builderCollateral
		}
		newCache[v.BuilderPubkey] = entry
	}
	api.blockBuildersCache = newCache
	api.log.WithFields(logrus.Fields{
		"numBuilders": len(builders),
		"builderCacheDuration": time.Since(start).Milliseconds(),
	}).Info("Updated builder cache")
}

func (api *RelayAPI) RespondError(w http.ResponseWriter, code int, message string) {
	api.Respond(w, code, HTTPErrorResp{code, message})
}

func (api *RelayAPI) RespondOK(w http.ResponseWriter, response any) {
	api.Respond(w, http.StatusOK, response)
}

func (api *RelayAPI) RespondMsg(w http.ResponseWriter, code int, msg string) {
	api.Respond(w, code, HTTPMessageResp{msg})
}

func (api *RelayAPI) Respond(w http.ResponseWriter, code int, response any) {
	w.Header().Set(HeaderContentType, ApplicationJSON)
	w.WriteHeader(code)
	if response == nil {
		return
	}

	// write the json response
	if err := json.NewEncoder(w).Encode(response); err != nil {
		api.log.WithField("response", response).WithError(err).Error("Couldn't write response")
		http.Error(w, "", http.StatusInternalServerError)
	}
}

func (api *RelayAPI) handleStatus(w http.ResponseWriter, req *http.Request) {
	// Delay the response if parameters call for it
	// delayMs := api.computeDelay(req, 0)
	// time.Sleep(time.Duration(delayMs) * time.Millisecond)

	w.WriteHeader(http.StatusOK)
}

// NegotiateRequestResponseType returns whether the request accepts
// JSON (application/json) or SSZ (application/octet-stream) responses.
// If accepted is false, no mime type could be negotiated and the server
// should respond with http.StatusNotAcceptable.
func NegotiateRequestResponseType(req *http.Request) (mimeType string, err error) {
	ah := req.Header.Get(HeaderAccept)
	if ah == "" {
		return ApplicationJSON, nil
	}
	mh := mimeheader.ParseAcceptHeader(ah)
	_, mimeType, matched := mh.Negotiate(
		[]string{ApplicationJSON, ApplicationOctetStream},
		ApplicationJSON,
	)
	if !matched {
		return "", ErrNotAcceptable
	}
	return mimeType, nil
}

// ---------------
//  PROPOSER APIS
// ---------------

func (api *RelayAPI) handleRoot(w http.ResponseWriter, req *http.Request) {
	w.WriteHeader(http.StatusOK)
	fmt.Fprintf(w, "MEV-Boost Relay API")
}

func (api *RelayAPI) handleRegisterValidator(w http.ResponseWriter, req *http.Request) {
	ua := req.UserAgent()
	log := api.log.WithFields(logrus.Fields{
		"method":        "registerValidator",
		"ua":            ua,
		"mevBoostV":     common.GetMevBoostVersionFromUserAgent(ua),
		"headSlot":      api.headSlot.Load(),
		"contentLength": req.ContentLength,
	})

	start := time.Now().UTC()
	registrationTimestampUpperBound := start.Unix() + 10 // 10 seconds from now

	numRegTotal := 0
	numRegProcessed := 0
	numRegActive := 0
	numRegNew := 0
	processingStoppedByError := false

	// Setup error handling
	handleError := func(_log *logrus.Entry, code int, msg string) {
		processingStoppedByError = true
		_log.Warnf("error: %s", msg)
		api.RespondError(w, code, msg)
	}

	// Start processing
	if req.ContentLength == 0 {
		log.Info("empty request")
		api.RespondError(w, http.StatusBadRequest, "empty request")
		return
	}

	// Get the request content type
	proposerContentType, _, err := getHeaderContentType(req.Header)
	if err != nil {
		api.log.WithError(err).Error("failed to parse proposer content type")
		api.RespondError(w, http.StatusUnsupportedMediaType, err.Error())
		return
	}
	log = log.WithField("proposerContentType", proposerContentType)

	// Read the encoded validator registrations
	limitReader := io.LimitReader(req.Body, int64(apiMaxPayloadBytes))
	regBytes, err := io.ReadAll(limitReader)
	if err != nil {
		log.WithError(err).Warn("failed to read request body")
		api.RespondError(w, http.StatusBadRequest, "failed to read request body")
		return
	}
	req.Body.Close()

	// Parse the registrations
	signedValidatorRegistrations, err := api.fastRegistrationParsing(regBytes, proposerContentType)
	if err != nil {
		handleError(log, http.StatusBadRequest, err.Error())
		return
	}

	// Iterate over the registrations
	for regIndex, signedValidatorRegistration := range signedValidatorRegistrations.Registrations {
		numRegTotal += 1
		if processingStoppedByError {
			return
		}
		numRegProcessed += 1
		regLog := log.WithFields(logrus.Fields{
			"regIndex":                  regIndex,
			"numRegistrationsSoFar":     numRegTotal,
			"numRegistrationsProcessed": numRegProcessed,
		})

		// Add validator pubkey to logs
		pkHex := common.PubkeyHex(signedValidatorRegistration.Message.Pubkey.String())
		regLog = regLog.WithFields(logrus.Fields{
			"pubkey":       pkHex,
			"signature":    signedValidatorRegistration.Signature.String(),
			"feeRecipient": signedValidatorRegistration.Message.FeeRecipient.String(),
			"gasLimit":     signedValidatorRegistration.Message.GasLimit,
			"timestamp":    signedValidatorRegistration.Message.Timestamp,
		})

		// Ensure a valid timestamp (not too early, and not too far in the future)
		registrationTimestamp := signedValidatorRegistration.Message.Timestamp.Unix()
		if registrationTimestamp < int64(api.genesisInfo.Data.GenesisTime) { //nolint:gosec
			handleError(regLog, http.StatusBadRequest, "timestamp too early")
			return
		} else if registrationTimestamp > registrationTimestampUpperBound {
			handleError(regLog, http.StatusBadRequest, "timestamp too far in the future")
			return
		}

		// Check if a real validator
		isKnownValidator := api.datastore.IsKnownValidator(pkHex)
		if !isKnownValidator {
			handleError(regLog, http.StatusBadRequest, fmt.Sprintf("not a known validator: %s", pkHex))
			return
		}

		// Check for a previous registration timestamp
		prevTimestamp, err := api.redis.GetValidatorRegistrationTimestamp(pkHex)
		if err != nil {
			regLog.WithError(err).Error("error getting last registration timestamp")
		} else if prevTimestamp >= uint64(signedValidatorRegistration.Message.Timestamp.Unix()) { //nolint:gosec
			// abort if the current registration timestamp is older or equal to the last known one
			return
		}

		// Verify the signature
		ok, err := ssz.VerifySignature(signedValidatorRegistration.Message, api.opts.EthNetDetails.DomainBuilder, signedValidatorRegistration.Message.Pubkey[:], signedValidatorRegistration.Signature[:])
		if err != nil {
			regLog.WithError(err).Error("error verifying registerValidator signature")
			return
		} else if !ok {
			regLog.Info("invalid validator signature")
			if api.ffRegValContinueOnInvalidSig {
				return
			} else {
				handleError(regLog, http.StatusBadRequest, "failed to verify validator signature for "+signedValidatorRegistration.Message.Pubkey.String())
				return
			}
		}

		// Now we have a new registration to process
		numRegNew += 1

		// Save to database
		select {
		case api.validatorRegC <- *signedValidatorRegistration:
		default:
			regLog.Error("validator registration channel full")
		}
	}

	log = log.WithFields(logrus.Fields{
		"timeNeededSec":             time.Since(start).Seconds(),
		"timeNeededMs":              time.Since(start).Milliseconds(),
		"numRegistrations":          numRegTotal,
		"numRegistrationsActive":    numRegActive,
		"numRegistrationsProcessed": numRegProcessed,
		"numRegistrationsNew":       numRegNew,
		"processingStoppedByError":  processingStoppedByError,
	})

	if err != nil {
		handleError(log, http.StatusBadRequest, "error in traversing json")
		return
	}

	// notify that new registrations are available
	select {
	case api.validatorUpdateCh <- struct{}{}:
	default:
	}

	log.Info("validator registrations call processed")
	w.WriteHeader(http.StatusOK)
}

<<<<<<< HEAD
func (api *RelayAPI) computeDelay(req *http.Request, msIntoSlot int64) uint64 {
	// By default, delay responses only to likely proposer user agents
	delayMs := uint64(0)
	args := req.URL.Query()
	log := api.log.WithFields(logrus.Fields{
		"ua": req.UserAgent(),
		"msIntoSlot": msIntoSlot,
	})

	// Check for delay from user agent or delay parameter
	delayed := false
	for _, delayedUA := range apiDelayedHeaderUserAgents {
		if strings.Contains(req.UserAgent(), delayedUA) {
			delayed = true
			break
		}
	}
	receiveByMs := uint64(getHeaderResponseReceiveByMs)
	if args.Get("headerDelay") != "" && getHeaderResponseReceiveByMs != 0 {
		userDelay, err := strconv.ParseUint(args.Get("headerDelay"), 10, 64)
		if err == nil {
			receiveByMs = userDelay
			delayed = true
		}
		if receiveByMs == 0 {
			delayed = false
		}
	}

	if delayed {
		// Use latency estimator to estimate delay needed to target the receipt time
		maxElapsedMs := uint64(msIntoSlot)
		if msIntoSlot <= 0 {
			maxElapsedMs = uint64(12_000)
		}
		elapsedMs, responseMs := api.latencySvc.EstimateTiming(req, maxElapsedMs)
		if receiveByMs > elapsedMs + responseMs {
			delayMs = receiveByMs - elapsedMs - responseMs
		}
		log = log.WithFields(logrus.Fields{"elapsedMs": elapsedMs,})
	}

	// Parse user cutoff parameter
	cutoff := uint64(getHeaderResponseMaxSlotMs)
	if args.Get("headerCutoff") != "" && getHeaderResponseReceiveByMs != 0 {
		userCutoff, err := strconv.ParseUint(args.Get("headerCutoff"), 10, 64)
		if err == nil && userCutoff <= uint64(getHeaderRequestCutoffMs) {
			cutoff = userCutoff
		}
	}

	// Do not allow delay past cutoff
	if int64(cutoff)-msIntoSlot < int64(delayMs) {
		if int64(cutoff)-msIntoSlot < 0 {
			delayMs = uint64(0)
		} else {
			delayMs = cutoff - uint64(msIntoSlot)
		}
	}

	if delayed {
		log.WithFields(logrus.Fields{
			"cutoff":     cutoff,
			"delayMs":    delayMs,
		}).Info("Delaying getHeader response")
	}

	return delayMs
=======
func (api *RelayAPI) fastRegistrationParsing(regBytes []byte, contentType string) (*builderApiV1.SignedValidatorRegistrations, error) {
	signedValidatorRegistrations := new(builderApiV1.SignedValidatorRegistrations)

	// Parse registrations as SSZ
	if contentType == ApplicationOctetStream {
		api.log.Debug("Parsing registrations as SSZ")
		err := signedValidatorRegistrations.UnmarshalSSZ(regBytes)
		if err != nil {
			return nil, err
		}
		return signedValidatorRegistrations, nil
	}

	// Parse registrations as JSON
	parseRegistration := func(value []byte) (reg *builderApiV1.SignedValidatorRegistration, err error) {
		// Pubkey
		_pubkey, err := jsonparser.GetUnsafeString(value, "message", "pubkey")
		if err != nil {
			return nil, fmt.Errorf("registration message error (pubkey): %w", err)
		}

		pubkey, err := utils.HexToPubkey(_pubkey)
		if err != nil {
			return nil, fmt.Errorf("registration message error (pubkey): %w", err)
		}

		// Timestamp
		_timestamp, err := jsonparser.GetUnsafeString(value, "message", "timestamp")
		if err != nil {
			return nil, fmt.Errorf("registration message error (timestamp): %w", err)
		}

		timestamp, err := strconv.ParseInt(_timestamp, 10, 64)
		if err != nil {
			return nil, fmt.Errorf("invalid timestamp: %w", err)
		}
		if timestamp < 0 {
			return nil, ErrNegativeTimestamp
		}

		// GasLimit
		_gasLimit, err := jsonparser.GetUnsafeString(value, "message", "gas_limit")
		if err != nil {
			return nil, fmt.Errorf("registration message error (gasLimit): %w", err)
		}

		gasLimit, err := strconv.ParseUint(_gasLimit, 10, 64)
		if err != nil {
			return nil, fmt.Errorf("invalid gasLimit: %w", err)
		}

		// FeeRecipient
		_feeRecipient, err := jsonparser.GetUnsafeString(value, "message", "fee_recipient")
		if err != nil {
			return nil, fmt.Errorf("registration message error (fee_recipient): %w", err)
		}

		feeRecipient, err := utils.HexToAddress(_feeRecipient)
		if err != nil {
			return nil, fmt.Errorf("registration message error (fee_recipient): %w", err)
		}

		// Signature
		_signature, err := jsonparser.GetUnsafeString(value, "signature")
		if err != nil {
			return nil, fmt.Errorf("registration message error (signature): %w", err)
		}

		signature, err := utils.HexToSignature(_signature)
		if err != nil {
			return nil, fmt.Errorf("registration message error (signature): %w", err)
		}

		// Construct and return full registration object
		reg = &builderApiV1.SignedValidatorRegistration{
			Message: &builderApiV1.ValidatorRegistration{
				FeeRecipient: feeRecipient,
				GasLimit:     gasLimit,
				Timestamp:    time.Unix(timestamp, 0),
				Pubkey:       pubkey,
			},
			Signature: signature,
		}

		return reg, nil
	}

	var parseErr error
	api.log.Debug("Parsing registrations as JSON")
	_, forEachErr := jsonparser.ArrayEach(regBytes, func(value []byte, dataType jsonparser.ValueType, offset int, err error) {
		if err != nil {
			parseErr = err
			return
		}
		signedValidatorRegistration, err := parseRegistration(value)
		if err != nil {
			parseErr = err
			return
		}
		signedValidatorRegistrations.Registrations = append(signedValidatorRegistrations.Registrations, signedValidatorRegistration)
	})
	if forEachErr != nil {
		return nil, forEachErr
	}
	if parseErr != nil {
		return nil, parseErr
	}

	return signedValidatorRegistrations, nil
>>>>>>> fdbb01a6
}

func (api *RelayAPI) handleGetHeader(w http.ResponseWriter, req *http.Request) {
	vars := mux.Vars(req)
	slotStr := vars["slot"]
	parentHashHex := vars["parent_hash"]
	proposerPubkeyHex := vars["pubkey"]
	ua := req.UserAgent()
	headSlot := api.headSlot.Load()

	// Negotiate the response media type
	negotiatedResponseMediaType, err := NegotiateRequestResponseType(req)
	if err != nil {
		api.log.WithError(err).Error("failed to negotiate response type")
		api.RespondError(w, http.StatusNotAcceptable, err.Error())
		return
	}

	slot, err := strconv.ParseUint(slotStr, 10, 64)
	if err != nil {
		api.RespondError(w, http.StatusBadRequest, common.ErrInvalidSlot.Error())
		return
	}

	requestTime := time.Now().UTC()
	slotStartTimestamp := api.genesisInfo.Data.GenesisTime + (slot * common.SecondsPerSlot)
	msIntoSlot := requestTime.UnixMilli() - int64(slotStartTimestamp*1000) //nolint:gosec

	log := api.log.WithFields(logrus.Fields{
		"method":                      "getHeader",
		"headSlot":                    headSlot,
		"slot":                        slotStr,
		"parentHash":                  parentHashHex,
		"pubkey":                      proposerPubkeyHex,
		"ua":                          ua,
		"mevBoostV":                   common.GetMevBoostVersionFromUserAgent(ua),
		"requestTimestamp":            requestTime.Unix(),
		"slotStartSec":                slotStartTimestamp,
		"msIntoSlot":                  msIntoSlot,
		"negotiatedResponseMediaType": negotiatedResponseMediaType,
	})

	if len(proposerPubkeyHex) != 98 {
		api.RespondError(w, http.StatusBadRequest, common.ErrInvalidPubkey.Error())
		return
	}

	if len(parentHashHex) != 66 {
		api.RespondError(w, http.StatusBadRequest, common.ErrInvalidHash.Error())
		return
	}

	if slot < headSlot {
		api.RespondError(w, http.StatusBadRequest, "slot is too old")
		return
	}

	log.Debug("getHeader request received")
	defer func() {
		metrics.GetHeaderLatencyHistogram.Record(
			req.Context(),
			float64(time.Since(requestTime).Milliseconds()),
		)
	}()

	if slices.Contains(apiNoHeaderUserAgents, ua) {
		log.Info("rejecting getHeader by user agent")
		w.WriteHeader(http.StatusNoContent)
		return
	}

	if api.ffForceGetHeader204 {
		log.Info("forced getHeader 204 response")
		w.WriteHeader(http.StatusNoContent)
		return
	}

	// Only allow requests for the current slot until a certain cutoff time
	if getHeaderRequestCutoffMs > 0 && msIntoSlot > 0 && msIntoSlot > int64(getHeaderRequestCutoffMs) {
		log.Info("getHeader sent too late")
		w.WriteHeader(http.StatusNoContent)
		return
	}

	// Delay the response if parameters call for it
	delayMs := api.computeDelay(req, msIntoSlot)
	time.Sleep(time.Duration(delayMs) * time.Millisecond)

	bid, err := api.redis.GetBestBid(slot, parentHashHex, proposerPubkeyHex)
	if err != nil {
		log.WithError(err).Error("could not get bid")
		api.RespondError(w, http.StatusBadRequest, err.Error())
		return
	}

	if bid == nil || bid.IsEmpty() {
		w.WriteHeader(http.StatusNoContent)
		return
	}

	value, err := bid.Value()
	if err != nil {
		log.WithError(err).Info("could not get bid value")
		api.RespondError(w, http.StatusBadRequest, err.Error())
	}
	blockHash, err := bid.BlockHash()
	if err != nil {
		log.WithError(err).Info("could not get bid block hash")
		api.RespondError(w, http.StatusBadRequest, err.Error())
	}

	// Error on bid without value
	if value.Cmp(uint256.NewInt(0)) == 0 {
		w.WriteHeader(http.StatusNoContent)
		return
	}

	log.WithFields(logrus.Fields{
		"value":     value.String(),
		"blockHash": blockHash.String(),
	}).Info("bid delivered")

	switch negotiatedResponseMediaType {
	case ApplicationOctetStream:
		log.Debug("responding with SSZ")
		api.respondGetHeaderSSZ(w, bid)
	default:
		log.Debug("responding with JSON")
		api.RespondOK(w, bid)
	}
}

// respondGetHeaderSSZ responds to the proposer in SSZ
func (api *RelayAPI) respondGetHeaderSSZ(w http.ResponseWriter, bid *builderSpec.VersionedSignedBuilderBid) {
	// Serialize the response
	var err error
	var sszData []byte
	switch bid.Version {
	case spec.DataVersionBellatrix:
		w.Header().Set(HeaderEthConsensusVersion, common.EthConsensusVersionBellatrix)
		sszData, err = bid.Bellatrix.MarshalSSZ()
	case spec.DataVersionCapella:
		w.Header().Set(HeaderEthConsensusVersion, common.EthConsensusVersionCapella)
		sszData, err = bid.Capella.MarshalSSZ()
	case spec.DataVersionDeneb:
		w.Header().Set(HeaderEthConsensusVersion, common.EthConsensusVersionDeneb)
		sszData, err = bid.Deneb.MarshalSSZ()
	case spec.DataVersionElectra:
		w.Header().Set(HeaderEthConsensusVersion, common.EthConsensusVersionElectra)
		sszData, err = bid.Electra.MarshalSSZ()
	case spec.DataVersionUnknown, spec.DataVersionPhase0, spec.DataVersionAltair:
		err = ErrInvalidForkVersion
	}
	if err != nil {
		api.log.WithError(err).Error("error serializing response as SSZ")
		http.Error(w, "failed to serialize response", http.StatusInternalServerError)
		return
	}

	// Write the header
	w.Header().Set(HeaderContentType, ApplicationOctetStream)
	w.WriteHeader(http.StatusOK)

	// Write SSZ data
	if _, err := w.Write(sszData); err != nil {
		api.log.WithError(err).Error("error writing SSZ response")
		http.Error(w, "failed to write response", http.StatusInternalServerError)
	}
}

func (api *RelayAPI) checkProposerSignature(block *common.VersionedSignedBlindedBeaconBlock, pubKey []byte) (bool, error) {
	switch block.Version { //nolint:exhaustive
	case spec.DataVersionCapella:
		return verifyBlockSignature(block, api.opts.EthNetDetails.DomainBeaconProposerCapella, pubKey)
	case spec.DataVersionDeneb:
		return verifyBlockSignature(block, api.opts.EthNetDetails.DomainBeaconProposerDeneb, pubKey)
	case spec.DataVersionElectra:
		return verifyBlockSignature(block, api.opts.EthNetDetails.DomainBeaconProposerElectra, pubKey)
	default:
		return false, errors.New("unsupported consensus data version")
	}
}

func (api *RelayAPI) handleGetPayload(w http.ResponseWriter, req *http.Request) {
	api.getPayloadCallsInFlight.Add(1)
	defer api.getPayloadCallsInFlight.Done()

	// Negotiate the response media type
	negotiatedResponseMediaType, err := NegotiateRequestResponseType(req)
	if err != nil {
		api.log.WithError(err).Error("failed to negotiate response type")
		api.RespondError(w, http.StatusNotAcceptable, err.Error())
		return
	}

	// Determine what encoding the proposer sent
	proposerContentType := req.Header.Get(HeaderContentType)
	proposerContentType, _, err = mime.ParseMediaType(proposerContentType)
	if err != nil {
		api.log.WithError(err).Error("failed to parse proposer content type")
		api.RespondError(w, http.StatusUnsupportedMediaType, err.Error())
		return
	}

	// Get the optional consensus version
	proposerEthConsensusVersion := req.Header.Get("Eth-Consensus-Version")

	ua := req.UserAgent()
	headSlot := api.headSlot.Load()
	receivedAt := time.Now().UTC()
	log := api.log.WithFields(logrus.Fields{
		"method":                      "getPayload",
		"ua":                          ua,
		"mevBoostV":                   common.GetMevBoostVersionFromUserAgent(ua),
		"contentLength":               req.ContentLength,
		"headSlot":                    headSlot,
		"headSlotEpochPos":            (headSlot % common.SlotsPerEpoch) + 1,
		"idArg":                       req.URL.Query().Get("id"),
		"timestampRequestStart":       receivedAt.UnixMilli(),
		"negotiatedResponseMediaType": negotiatedResponseMediaType,
		"proposerContentType":         proposerContentType,
		"proposerEthConsensusVersion": proposerEthConsensusVersion,
	})

	// Log at start and end of request
	log.Info("request initiated")
	defer func() {
		log.WithFields(logrus.Fields{
			"timestampRequestFin": time.Now().UTC().UnixMilli(),
			"requestDurationMs":   time.Since(receivedAt).Milliseconds(),
		}).Info("request finished")

		metrics.GetPayloadLatencyHistogram.Record(
			req.Context(),
			float64(time.Since(receivedAt).Milliseconds()),
		)
	}()

	// Read the body first, so we can decode it later
	limitReader := io.LimitReader(req.Body, int64(apiMaxPayloadBytes))
	body, err := io.ReadAll(limitReader)
	if err != nil {
		if strings.Contains(err.Error(), "i/o timeout") {
			log.WithError(err).Error("getPayload request failed to decode (i/o timeout)")
			api.RespondError(w, http.StatusInternalServerError, err.Error())
			return
		}

		log.WithError(err).Error("could not read body of request from the beacon node")
		api.RespondError(w, http.StatusBadRequest, err.Error())
		return
	}

	// Decode payload
	payload := new(common.VersionedSignedBlindedBeaconBlock)
	err = payload.Unmarshal(body, proposerContentType, proposerEthConsensusVersion)
	if err != nil {
		log.WithError(err).Warn("failed to decode getPayload request")
		api.RespondError(w, http.StatusBadRequest, "failed to decode payload")
		return
	}

	// Take time after the decoding, and add to logging
	decodeTime := time.Now().UTC()
	slot, err := payload.Slot()
	if err != nil {
		log.WithError(err).Warn("failed to get payload slot")
		api.RespondError(w, http.StatusBadRequest, "failed to get payload slot")
		return
	}
	blockHash, err := payload.ExecutionBlockHash()
	if err != nil {
		log.WithError(err).Warn("failed to get payload block hash")
		api.RespondError(w, http.StatusBadRequest, "failed to get payload block hash")
		return
	}
	proposerIndex, err := payload.ProposerIndex()
	if err != nil {
		log.WithError(err).Warn("failed to get payload proposer index")
		api.RespondError(w, http.StatusBadRequest, "failed to get payload proposer index")
		return
	}
	slotStartTimestamp := api.genesisInfo.Data.GenesisTime + (uint64(slot) * common.SecondsPerSlot)
	msIntoSlot := decodeTime.UnixMilli() - int64(slotStartTimestamp*1000) //nolint:gosec
	log = log.WithFields(logrus.Fields{
		"slot":                 slot,
		"slotEpochPos":         (uint64(slot) % common.SlotsPerEpoch) + 1,
		"blockHash":            blockHash.String(),
		"slotStartSec":         slotStartTimestamp,
		"msIntoSlot":           msIntoSlot,
		"timestampAfterDecode": decodeTime.UnixMilli(),
		"proposerIndex":        proposerIndex,
	})

	// Ensure the proposer index is expected
	api.proposerDutiesLock.RLock()
	slotDuty := api.proposerDutiesMap[uint64(slot)]
	api.proposerDutiesLock.RUnlock()
	if slotDuty == nil {
		log.Warn("could not find slot duty")
	} else {
		log = log.WithField("feeRecipient", slotDuty.Entry.Message.FeeRecipient.String())
		if slotDuty.ValidatorIndex != uint64(proposerIndex) {
			log.WithField("expectedProposerIndex", slotDuty.ValidatorIndex).Warn("not the expected proposer index")
			api.RespondError(w, http.StatusBadRequest, "not the expected proposer index")
			return
		}
	}

	// Get the proposer pubkey based on the validator index from the payload
	proposerPubkey, found := api.datastore.GetKnownValidatorPubkeyByIndex(uint64(proposerIndex))
	if !found {
		log.Errorf("could not find proposer pubkey for index %d", proposerIndex)
		api.RespondError(w, http.StatusBadRequest, "could not match proposer index to pubkey")
		return
	}

	// Add proposer pubkey to logs
	log = log.WithField("proposerPubkey", proposerPubkey.String())

	// Create a BLS pubkey from the hex pubkey
	pk, err := utils.HexToPubkey(proposerPubkey.String())
	if err != nil {
		log.WithError(err).Warn("could not convert pubkey to phase0.BLSPubKey")
		api.RespondError(w, http.StatusBadRequest, "could not convert pubkey to phase0.BLSPubKey")
		return
	}

	// Validate proposer signature
	ok, err := api.checkProposerSignature(payload, pk[:])
	if !ok || err != nil {
		if api.ffLogInvalidSignaturePayload {
			txt, _ := json.Marshal(payload) //nolint:errchkjson
			log.Info("payload_invalid_sig: ", string(txt), "pubkey:", proposerPubkey.String())
		}
		log.WithError(err).Warn("could not verify payload signature")
		api.RespondError(w, http.StatusBadRequest, "could not verify payload signature")
		return
	}

	// Log about received payload (with a valid proposer signature)
	log = log.WithField("timestampAfterSignatureVerify", time.Now().UTC().UnixMilli())
	log.Info("getPayload request received")

	var getPayloadResp *builderApi.VersionedSubmitBlindedBlockResponse
	var msNeededForPublishing uint64

	// Get the response - from Redis, Memcache or DB
	getPayloadResp, err = api.datastore.GetGetPayloadResponse(log, uint64(slot), proposerPubkey.String(), blockHash.String())
	if err != nil || getPayloadResp == nil {
		log.WithError(err).Warn("failed getting execution payload (1/2)")
		time.Sleep(time.Duration(timeoutGetPayloadRetryMs) * time.Millisecond)

		// Try again
		getPayloadResp, err = api.datastore.GetGetPayloadResponse(log, uint64(slot), proposerPubkey.String(), blockHash.String())
		if err != nil || getPayloadResp == nil {
			// Still not found! Error out now.
			if errors.Is(err, datastore.ErrExecutionPayloadNotFound) {
				// Couldn't find the execution payload, maybe it never was submitted to our relay! Check that now
				_, err := api.db.GetBlockSubmissionEntry(uint64(slot), proposerPubkey.String(), blockHash.String())
				if errors.Is(err, sql.ErrNoRows) {
					log.Warn("failed getting execution payload (2/2) - payload not found, block was never submitted to this relay")
					api.RespondError(w, http.StatusBadRequest, "no execution payload for this request - block was never seen by this relay")
				} else if err != nil {
					log.WithError(err).Error("failed getting execution payload (2/2) - payload not found, and error on checking bids")
				} else {
					log.Error("failed getting execution payload (2/2) - payload not found, but found bid in database")
				}
			} else { // some other error
				log.WithError(err).Error("failed getting execution payload (2/2) - error")
			}
			api.RespondError(w, http.StatusBadRequest, "no execution payload for this request")
			return
		}
	}

	// Now we know this relay also has the payload
	log = log.WithField("timestampAfterLoadResponse", time.Now().UTC().UnixMilli())

	// Save information about delivered payload
	defer func() {
		bidTrace, err := api.redis.GetBidTrace(uint64(slot), proposerPubkey.String(), blockHash.String())
		if err != nil {
			log.WithError(err).Info("failed to get bidTrace for delivered payload from redis")
			return
		}

		err = api.db.SaveDeliveredPayload(bidTrace, payload, decodeTime, msNeededForPublishing)
		if err != nil {
			log.WithError(err).WithFields(logrus.Fields{
				"bidTrace": bidTrace,
				"payload":  payload,
			}).Error("failed to save delivered payload")
		}

		// Increment builder stats
		err = api.db.IncBlockBuilderStatsAfterGetPayload(bidTrace.BuilderPubkey.String())
		if err != nil {
			log.WithError(err).Error("failed to increment builder-stats after getPayload")
		}

		// Wait until optimistic blocks are complete using the redis waitgroup
		err = api.redis.WaitForSlotComplete(context.Background(), uint64(slot))
		if err != nil {
			api.log.WithError(err).Error("failed to get redis optimistic processing slot")
		}

		// Check if this block had a deferred demotion
		demote, err := api.redis.GetDeferredDemotion(blockHash.String())
		if err == nil {
			// We cannot safely leave the builder promoted; this block may have been invalid
			// Demote builder, triggering all following steps
			log.WithFields(logrus.Fields{
				"reqBuilderPubkey": demote.Pubkey,
				"reqSlot":          uint64(slot),
				"reqBlockHash":     blockHash.String(),
				"err":              demote.Err,
			}).Error("demoting builder after winning slot by block with deferred demotion")
			api.demoteBuilder(demote.Pubkey, demote.Req, demote.Err)
		}

		// Check if there is a demotion for the winning block.
		_, err = api.db.GetBuilderDemotion(bidTrace)
		// If demotion not found, we are done!
		if errors.Is(err, sql.ErrNoRows) {
			log.Info("no demotion in getPayload, successful block proposal")
			return
		}
		if err != nil {
			log.WithError(err).Error("failed to read demotion table in getPayload")
			return
		}
		// Demotion found, update the demotion table with refund data.
		builderPubkey := bidTrace.BuilderPubkey.String()
		log = log.WithFields(logrus.Fields{
			"builderPubkey": builderPubkey,
			"slot":          bidTrace.Slot,
			"blockHash":     bidTrace.BlockHash,
		})
		log.Warn("demotion found in getPayload, inserting refund justification")

		// Prepare refund data.
		signedBeaconBlock, err := common.SignedBlindedBeaconBlockToBeaconBlock(payload, getPayloadResp)
		if err != nil {
			log.WithError(err).Error("failed to convert signed blinded beacon block to beacon block")
			api.RespondError(w, http.StatusInternalServerError, "failed to convert signed blinded beacon block to beacon block")
			return
		}

		// TODO(@ckartik): We could do something similar for validator registrations with L1 mevcommit contract.
		// Get registration entry from the DB.
		registrationEntry, err := api.db.GetValidatorRegistration(proposerPubkey.String())
		if err != nil {
			if errors.Is(err, sql.ErrNoRows) {
				log.WithError(err).Error("no registration found for validator " + proposerPubkey.String())
			} else {
				log.WithError(err).Error("error reading validator registration")
			}
		}
		var signedRegistration *builderApiV1.SignedValidatorRegistration
		if registrationEntry != nil {
			signedRegistration, err = registrationEntry.ToSignedValidatorRegistration()
			if err != nil {
				log.WithError(err).Error("error converting registration to signed registration")
			}
		}

		err = api.db.UpdateBuilderDemotion(bidTrace, signedBeaconBlock, signedRegistration)
		if err != nil {
			log.WithFields(logrus.Fields{
				"errorWritingRefundToDB": true,
				"bidTrace":               bidTrace,
				"signedBeaconBlock":      signedBeaconBlock,
				"signedRegistration":     signedRegistration,
			}).WithError(err).Error("unable to update builder demotion with refund justification")
		}
	}()

	// Check whether getPayload has already been called -- TODO: do we need to allow multiple submissions of one blinded block?
	err = api.redis.CheckAndSetLastSlotAndHashDelivered(uint64(slot), blockHash.String())
	log = log.WithField("timestampAfterAlreadyDeliveredCheck", time.Now().UTC().UnixMilli())
	if err != nil {
		if errors.Is(err, datastore.ErrAnotherPayloadAlreadyDeliveredForSlot) {
			// BAD VALIDATOR, 2x GETPAYLOAD FOR DIFFERENT PAYLOADS
			log.Warn("validator called getPayload twice for different payload hashes")
			api.RespondError(w, http.StatusBadRequest, "another payload for this slot was already delivered")
			return
		} else if errors.Is(err, datastore.ErrPastSlotAlreadyDelivered) {
			// BAD VALIDATOR, 2x GETPAYLOAD FOR PAST SLOT
			log.Warn("validator called getPayload for past slot")
			api.RespondError(w, http.StatusBadRequest, "payload for this slot was already delivered")
			return
		} else if errors.Is(err, redis.TxFailedErr) {
			// BAD VALIDATOR, 2x GETPAYLOAD + RACE
			log.Warn("validator called getPayload twice (race)")
			api.RespondError(w, http.StatusBadRequest, "payload for this slot was already delivered (race)")
			return
		}
		log.WithError(err).Error("redis.CheckAndSetLastSlotAndHashDelivered failed")
	}

	// Handle early/late requests
	if msIntoSlot < 0 {
		// Wait until slot start (t=0) if still in the future
		_msSinceSlotStart := time.Now().UTC().UnixMilli() - int64(slotStartTimestamp*1000) //nolint:gosec
		if _msSinceSlotStart < 0 {
			delayMillis := _msSinceSlotStart * -1
			log = log.WithField("delayMillis", delayMillis)
			log.Info("waiting until slot start t=0")
			time.Sleep(time.Duration(delayMillis) * time.Millisecond)
		}
	} else if getPayloadRequestCutoffMs > 0 && msIntoSlot > int64(getPayloadRequestCutoffMs) {
		// Reject requests after cutoff time
		log.Warn("getPayload sent too late")
		api.RespondError(w, http.StatusBadRequest, fmt.Sprintf("sent too late - %d ms into slot", msIntoSlot))

		go func() {
			err := api.db.InsertTooLateGetPayload(uint64(slot), proposerPubkey.String(), blockHash.String(), slotStartTimestamp, uint64(receivedAt.UnixMilli()), uint64(decodeTime.UnixMilli()), uint64(msIntoSlot)) //nolint:gosec
			if err != nil {
				log.WithError(err).Error("failed to insert payload too late into db")
			}
		}()
		return
	}

	// Check that BlindedBlockContent fields (sent by the proposer) match our known BlockContents
	err = EqBlindedBlockContentsToBlockContents(payload, getPayloadResp)
	if err != nil {
		log.WithError(err).Warn("ExecutionPayloadHeader not matching known ExecutionPayload")
		api.RespondError(w, http.StatusBadRequest, "invalid execution payload header")
		return
	}

	// Publish the signed beacon block via beacon-node
	timeBeforePublish := time.Now().UTC().UnixMilli()
	log = log.WithField("timestampBeforePublishing", timeBeforePublish)
	signedBeaconBlock, err := common.SignedBlindedBeaconBlockToBeaconBlock(payload, getPayloadResp)
	if err != nil {
		log.WithError(err).Error("failed to convert signed blinded beacon block to beacon block")
		api.RespondError(w, http.StatusInternalServerError, "failed to convert signed blinded beacon block to beacon block")
		return
	}
	code, err := api.beaconClient.PublishBlock(signedBeaconBlock) // errors are logged inside
	if err != nil || (code != http.StatusOK && code != http.StatusAccepted) {
		log.WithError(err).WithField("code", code).Error("failed to publish block")
		api.RespondError(w, http.StatusBadRequest, "failed to publish block")
		return
	}

	timeAfterPublish := time.Now().UTC().UnixMilli()
	msNeededForPublishing = uint64(timeAfterPublish - timeBeforePublish) //nolint:gosec
	log = log.WithField("timestampAfterPublishing", timeAfterPublish)
	log.WithField("msNeededForPublishing", msNeededForPublishing).Info("block published through beacon node")
	metrics.PublishBlockLatencyHistogram.Record(req.Context(), float64(msNeededForPublishing))

	// give the beacon network some time to propagate the block
	time.Sleep(time.Duration(getPayloadResponseDelayMs) * time.Millisecond)

	// Respond appropriately
	switch negotiatedResponseMediaType {
	case ApplicationOctetStream:
		log.Debug("responding with SSZ")
		api.respondGetPayloadSSZ(w, getPayloadResp)
	default:
		log.Debug("responding with JSON")
		api.RespondOK(w, getPayloadResp)
	}
	blockNumber, err := payload.ExecutionBlockNumber()
	if err != nil {
		log.WithError(err).Info("failed to get block number")
	}
	txs, err := getPayloadResp.Transactions()
	if err != nil {
		log.WithError(err).Info("failed to get transactions")
	}
	log = log.WithFields(logrus.Fields{
		"numTx":       len(txs),
		"blockNumber": blockNumber,
	})
	if getPayloadResp.Version >= spec.DataVersionDeneb {
		blobs, err := getPayloadResp.Blobs()
		if err != nil {
			log.WithError(err).Info("failed to get blobs")
		}
		blobGasUsed, err := getPayloadResp.BlobGasUsed()
		if err != nil {
			log.WithError(err).Info("failed to get blobGasUsed")
		}
		excessBlobGas, err := getPayloadResp.ExcessBlobGas()
		if err != nil {
			log.WithError(err).Info("failed to get excessBlobGas")
		}
		log = log.WithFields(logrus.Fields{
			"numBlobs":      len(blobs),
			"blobGasUsed":   blobGasUsed,
			"excessBlobGas": excessBlobGas,
		})
	}
	log.Info("execution payload delivered")
}

// respondGetPayloadSSZ responds to the proposer in SSZ
func (api *RelayAPI) respondGetPayloadSSZ(w http.ResponseWriter, result *builderApi.VersionedSubmitBlindedBlockResponse) {
	// Serialize the response
	var err error
	var sszData []byte
	switch result.Version {
	case spec.DataVersionBellatrix:
		w.Header().Set(HeaderEthConsensusVersion, common.EthConsensusVersionBellatrix)
		sszData, err = result.Bellatrix.MarshalSSZ()
	case spec.DataVersionCapella:
		w.Header().Set(HeaderEthConsensusVersion, common.EthConsensusVersionCapella)
		sszData, err = result.Capella.MarshalSSZ()
	case spec.DataVersionDeneb:
		w.Header().Set(HeaderEthConsensusVersion, common.EthConsensusVersionDeneb)
		sszData, err = result.Deneb.MarshalSSZ()
	case spec.DataVersionElectra:
		w.Header().Set(HeaderEthConsensusVersion, common.EthConsensusVersionElectra)
		sszData, err = result.Electra.MarshalSSZ()
	case spec.DataVersionUnknown, spec.DataVersionPhase0, spec.DataVersionAltair:
		err = ErrInvalidForkVersion
	}
	if err != nil {
		api.log.WithError(err).Error("error serializing response as SSZ")
		http.Error(w, "failed to serialize response", http.StatusInternalServerError)
		return
	}

	// Write the header
	w.Header().Set(HeaderContentType, ApplicationOctetStream)
	w.WriteHeader(http.StatusOK)

	// Write SSZ data
	if _, err := w.Write(sszData); err != nil {
		api.log.WithError(err).Error("error writing SSZ response")
		http.Error(w, "failed to write response", http.StatusInternalServerError)
	}
}

// --------------------
//
//	BLOCK BUILDER APIS
//
// --------------------
func (api *RelayAPI) handleBuilderGetValidators(w http.ResponseWriter, req *http.Request) {
	api.proposerDutiesLock.RLock()
	resp := api.proposerDutiesResponse
	api.proposerDutiesLock.RUnlock()
	_, err := w.Write(*resp)
	if err != nil {
		api.log.WithError(err).Warn("failed to write response for builderGetValidators")
	}
}

func (api *RelayAPI) checkSubmissionFeeRecipient(w http.ResponseWriter, log *logrus.Entry, bidTrace *builderApiV1.BidTrace) (uint64, bool) {
	api.proposerDutiesLock.RLock()
	slotDuty := api.proposerDutiesMap[bidTrace.Slot]
	api.proposerDutiesLock.RUnlock()
	if slotDuty == nil {
		log.Warn("could not find slot duty")
		api.RespondError(w, http.StatusBadRequest, "could not find slot duty")
		return 0, false
	} else if !strings.EqualFold(slotDuty.Entry.Message.FeeRecipient.String(), bidTrace.ProposerFeeRecipient.String()) {
		log.WithFields(logrus.Fields{
			"expectedFeeRecipient": slotDuty.Entry.Message.FeeRecipient.String(),
			"actualFeeRecipient":   bidTrace.ProposerFeeRecipient.String(),
		}).Info("fee recipient does not match")
		api.RespondError(w, http.StatusBadRequest, "fee recipient does not match")
		return 0, false
	}
	return slotDuty.Entry.Message.GasLimit, true
}

func (api *RelayAPI) checkSubmissionPayloadAttrs(w http.ResponseWriter, log *logrus.Entry, submission *common.BlockSubmissionInfo) (payloadAttributesHelper, bool) {
	api.payloadAttributesLock.RLock()
	attrs, ok := api.payloadAttributes[getPayloadAttributesKey(submission.BidTrace.ParentHash.String(), submission.BidTrace.Slot)]
	api.payloadAttributesLock.RUnlock()
	if !ok || submission.BidTrace.Slot != attrs.slot {
		log.WithFields(logrus.Fields{
			"attributesFound": ok,
			"payloadSlot":     submission.BidTrace.Slot,
			"attrsSlot":       attrs.slot,
		}).Warn("payload attributes not (yet) known")
		api.RespondError(w, http.StatusBadRequest, "payload attributes not (yet) known")
		return attrs, false
	}

	if submission.PrevRandao.String() != attrs.payloadAttributes.PrevRandao {
		msg := fmt.Sprintf("incorrect prev_randao - got: %s, expected: %s", submission.PrevRandao.String(), attrs.payloadAttributes.PrevRandao)
		log.Info(msg)
		api.RespondError(w, http.StatusBadRequest, msg)
		return attrs, false
	}

	if hasReachedFork(submission.BidTrace.Slot, api.capellaEpoch) {
		withdrawalsRoot, err := ComputeWithdrawalsRoot(submission.Withdrawals)
		if err != nil {
			log.WithError(err).Warn("could not compute withdrawals root from payload")
			api.RespondError(w, http.StatusBadRequest, "could not compute withdrawals root")
			return attrs, false
		}
		if withdrawalsRoot != attrs.withdrawalsRoot {
			msg := fmt.Sprintf("incorrect withdrawals root - got: %s, expected: %s", withdrawalsRoot.String(), attrs.withdrawalsRoot.String())
			log.Info(msg)
			api.RespondError(w, http.StatusBadRequest, msg)
			return attrs, false
		}
	}

	return attrs, true
}

func (api *RelayAPI) checkSubmissionSlotDetails(w http.ResponseWriter, log *logrus.Entry, headSlot uint64, payload *common.VersionedSubmitBlockRequest, submission *common.BlockSubmissionInfo) bool {
	if api.isElectra(submission.BidTrace.Slot) && payload.Electra == nil {
		log.Info("rejecting submission - non electra payload for electra fork")
		api.RespondError(w, http.StatusBadRequest, "not electra payload")
		return false
	}
	if api.isDeneb(submission.BidTrace.Slot) && payload.Deneb == nil {
		log.Info("rejecting submission - non deneb payload for deneb fork")
		api.RespondError(w, http.StatusBadRequest, "not deneb payload")
		return false
	}
	if api.isCapella(submission.BidTrace.Slot) && payload.Capella == nil {
		log.Info("rejecting submission - non capella payload for capella fork")
		api.RespondError(w, http.StatusBadRequest, "not capella payload")
		return false
	}

	if submission.BidTrace.Slot <= headSlot {
		log.Info("submitNewBlock failed: submission for past slot")
		api.RespondError(w, http.StatusBadRequest, "submission for past slot")
		return false
	}

	if api.opts.MevCommitFiltering {
		start := time.Now()
		// Find the duty for the submission slot
		api.proposerDutiesLock.RLock()
		duty := api.proposerDutiesMap[submission.BidTrace.Slot]
		api.proposerDutiesLock.RUnlock()
		if duty == nil {
			log.Info("no duty found for submission slot")
			api.RespondError(w, http.StatusBadRequest, "no duty found for submission slot")
			return false
		}
		if duty.IsMevCommitValidator {
			builderCacheEntry, ok := api.blockBuildersCache[submission.BidTrace.BuilderPubkey.String()]
			if !ok {
				isBuilderRegistered, err := api.datastore.IsMevCommitBlockBuilder(common.NewPubkeyHex(submission.BidTrace.BuilderPubkey.String()))
				if err != nil {
					log.WithError(err).Error("Failed to check builder registration")
					api.RespondError(w, http.StatusInternalServerError, "Internal server error")
					return false
				}
				if !isBuilderRegistered {
					api.RespondError(w, http.StatusBadRequest, "Builder pubkey is not registered under mev-commit")
					return false
				}
			} else if !builderCacheEntry.mevCommitOptInStatus {
				api.RespondError(w, http.StatusBadRequest, "Builder pubkey is not opted into mev-commit")
				return false
			}
		}
		duration := time.Since(start)
		log.WithField("checkDuration", duration.Microseconds()).Info("mev-commit check completed")
	}

	// Timestamp check
	expectedTimestamp := api.genesisInfo.Data.GenesisTime + (submission.BidTrace.Slot * common.SecondsPerSlot)
	if submission.Timestamp != expectedTimestamp {
		log.Warnf("incorrect timestamp. got %d, expected %d", submission.Timestamp, expectedTimestamp)
		api.RespondError(w, http.StatusBadRequest, fmt.Sprintf("incorrect timestamp. got %d, expected %d", submission.Timestamp, expectedTimestamp))
		return false
	}

	return true
}

func (api *RelayAPI) checkBuilderEntry(w http.ResponseWriter, log *logrus.Entry, builderPubkey phase0.BLSPubKey) (*blockBuilderCacheEntry, bool) {
	builderEntry, ok := api.blockBuildersCache[builderPubkey.String()]
	if !ok {
		log.Infof("unable to read builder: %s from the builder cache, using low-prio and no collateral", builderPubkey.String())
		builderEntry = &blockBuilderCacheEntry{
			status: common.BuilderStatus{
				IsHighPrio:    false,
				IsOptimistic:  false,
				IsBlacklisted: false,
			},
			collateral: big.NewInt(0),
		}
	}

	if builderEntry.status.IsBlacklisted {
		log.Info("builder is blacklisted")
		time.Sleep(200 * time.Millisecond)
		w.WriteHeader(http.StatusOK)
		return builderEntry, false
	}

	// In case only high-prio requests are accepted, fail others
	if api.ffDisableLowPrioBuilders && !builderEntry.status.IsHighPrio {
		log.Info("rejecting low-prio builder (ff-disable-low-prio-builders)")
		time.Sleep(200 * time.Millisecond)
		w.WriteHeader(http.StatusOK)
		return builderEntry, false
	}

	return builderEntry, true
}

type bidFloorOpts struct {
	w                    http.ResponseWriter
	tx                   datastore.RedisPipeliner
	txBidEngine          datastore.BidEnginePipeliner
	log                  *logrus.Entry
	cancellationsEnabled bool
	simResultC           chan *blockSimResult
	submission           *common.BlockSubmissionInfo
}

func (api *RelayAPI) checkFloorBidValue(opts bidFloorOpts) (*big.Int, bool) {
	// Reject new submissions once the payload for this slot was delivered - TODO: store in memory as well
	slotLastPayloadDelivered, err := api.redis.GetLastSlotDelivered(context.Background(), opts.tx)
	if err != nil && !errors.Is(err, redis.Nil) {
		opts.log.WithError(err).Error("failed to get delivered payload slot from redis")
	} else if opts.submission.BidTrace.Slot <= slotLastPayloadDelivered {
		opts.log.Info("rejecting submission because payload for this slot was already delivered")
		api.RespondError(opts.w, http.StatusBadRequest, "payload for this slot was already delivered")
		return nil, false
	}

	// Grab floor bid value
	floorBidValue, err := api.redis.GetFloorBidValue(context.Background(), opts.txBidEngine, opts.submission.BidTrace.Slot, opts.submission.BidTrace.ParentHash.String(), opts.submission.BidTrace.ProposerPubkey.String())
	if err != nil {
		opts.log.WithError(err).Error("failed to get floor bid value from redis")
	} else {
		opts.log = opts.log.WithField("floorBidValue", floorBidValue.String())
	}

	// --------------------------------------------
	// Skip submission if below the floor bid value
	// --------------------------------------------
	isBidBelowFloor := floorBidValue != nil && opts.submission.BidTrace.Value.ToBig().Cmp(floorBidValue) == -1
	isBidAtOrBelowFloor := floorBidValue != nil && opts.submission.BidTrace.Value.ToBig().Cmp(floorBidValue) < 1
	if opts.cancellationsEnabled && isBidBelowFloor { // with cancellations: if below floor -> delete previous bid
		opts.simResultC <- &blockSimResult{false, nil, false, nil, nil}
		opts.log.Info("submission below floor bid value, with cancellation")
		err := api.redis.DelBuilderBid(context.Background(), opts.submission.BidTrace.Slot, opts.submission.BidTrace.ParentHash.String(), opts.submission.BidTrace.ProposerPubkey.String(), opts.submission.BidTrace.BuilderPubkey.String())
		if err != nil {
			opts.log.WithError(err).Error("failed processing cancellable bid below floor")
			api.RespondError(opts.w, http.StatusInternalServerError, "failed processing cancellable bid below floor")
			return nil, false
		}
		api.Respond(opts.w, http.StatusAccepted, "accepted bid below floor, skipped validation")
		return nil, false
	} else if !opts.cancellationsEnabled && isBidAtOrBelowFloor { // without cancellations: if at or below floor -> ignore
		opts.simResultC <- &blockSimResult{false, nil, false, nil, nil}
		opts.log.Info("submission at or below floor bid value, without cancellation")
		api.RespondMsg(opts.w, http.StatusAccepted, "accepted bid below floor, skipped validation")
		return nil, false
	}
	return floorBidValue, true
}

func (api *RelayAPI) buildAndSaveResponses(pipeliner datastore.RedisPipeliner, payload *common.VersionedSubmitBlockRequest, log *logrus.Entry, w http.ResponseWriter, redisResultChan chan error) (*builderSpec.VersionedSignedBuilderBid, *builderApi.VersionedSubmitBlindedBlockResponse, *common.BidTraceV2WithBlobFields, error) {
	// Prepare the response data
	getHeaderResponse, err := common.BuildGetHeaderResponse(payload, api.blsSk, api.publicKey, api.opts.EthNetDetails.DomainBuilder)
	if err != nil {
		log.WithError(err).Error("could not sign builder bid")
		api.RespondError(w, http.StatusBadRequest, err.Error())
		return nil, nil, nil, err
	}

	getPayloadResponse, err := common.BuildGetPayloadResponse(payload)
	if err != nil {
		log.WithError(err).Error("could not build getPayload response")
		api.RespondError(w, http.StatusBadRequest, err.Error())
		return nil, nil, nil, err
	}

	submission, err := common.GetBlockSubmissionInfo(payload)
	if err != nil {
		log.WithError(err).Error("could not get block submission info")
		api.RespondError(w, http.StatusBadRequest, err.Error())
		return nil, nil, nil, err
	}

	bidTrace := common.BidTraceV2WithBlobFields{
		BidTrace:      *submission.BidTrace,
		BlockNumber:   submission.BlockNumber,
		NumTx:         uint64(len(submission.Transactions)),
		NumBlobs:      uint64(len(submission.Blobs)),
		BlobGasUsed:   submission.BlobGasUsed,
		ExcessBlobGas: submission.ExcessBlobGas,
	}

	// Save payload response and bid trace to redis and memcached
	// Do not block on this, start simulation ASAP and check response later
	go func() {
		redisErr := api.redis.SaveResponses(context.Background(), pipeliner, payload, submission, getPayloadResponse, &bidTrace)
		redisResultChan <- redisErr
	}()

	// Memcached is less critical, can also be done in background and errors need only be logged
	if api.memcached != nil {
		go func() {
			mcdErr := api.memcached.SaveExecutionPayload(submission.BidTrace.Slot, submission.BidTrace.ProposerPubkey.String(), submission.BidTrace.BlockHash.String(), getPayloadResponse)
			if mcdErr != nil {
				log.WithError(mcdErr).Error("failed saving execution payload in memcached")
			}
		}()
	}

	return getHeaderResponse, getPayloadResponse, &bidTrace, err
}

// TODO: Need to update this endpoint to reject requests with a unregistered builder pubkey for a target slot
func (api *RelayAPI) handleSubmitNewBlock(w http.ResponseWriter, req *http.Request) {
	var pf common.Profile
	var prevTime, nextTime time.Time

	headSlot := api.headSlot.Load()
	receivedAt := time.Now().UTC()
	prevTime = receivedAt

	args := req.URL.Query()
	isCancellationEnabled := args.Get("cancellations") == "1"

	log := api.log.WithFields(logrus.Fields{
		"method":                "submitNewBlock",
		"contentLength":         req.ContentLength,
		"headSlot":              headSlot,
		"cancellationEnabled":   isCancellationEnabled,
		"timestampRequestStart": receivedAt.UnixMilli(),
	})

	// Log at start and end of request
	log.Info("request initiated")
	defer func() {
		log.WithFields(logrus.Fields{
			"timestampRequestFin": time.Now().UTC().UnixMilli(),
			"requestDurationMs":   time.Since(receivedAt).Milliseconds(),
		}).Info("request finished")

		// metrics
		api.saveBlockSubmissionMetrics(pf, receivedAt)
	}()

	// If cancellations are disabled but builder requested it, return error
	if isCancellationEnabled && !api.ffEnableCancellations {
		log.Info("builder submitted with cancellations enabled, but feature flag is disabled")
		api.RespondError(w, http.StatusBadRequest, "cancellations are disabled")
		return
	}

	var err error
	var r io.Reader = req.Body
	isGzip := req.Header.Get("Content-Encoding") == "gzip"
	pf.IsGzip = isGzip
	log = log.WithField("reqIsGzip", isGzip)
	if isGzip {
		r, err = gzip.NewReader(req.Body)
		if err != nil {
			log.WithError(err).Warn("could not create gzip reader")
			api.RespondError(w, http.StatusBadRequest, err.Error())
			return
		}
	}

	limitReader := io.LimitReader(r, int64(apiMaxPayloadBytes))
	requestPayloadBytes, err := io.ReadAll(limitReader)
	if err != nil {
		log.WithError(err).Warn("could not read payload")
		api.RespondError(w, http.StatusBadRequest, err.Error())
		return
	}

	nextTime = time.Now().UTC()
	pf.PayloadLoad = uint64(nextTime.Sub(prevTime).Microseconds()) //nolint:gosec
	prevTime = nextTime

	payload := new(common.VersionedSubmitBlockRequest)

	// Check for SSZ encoding
	contentType, _, err := getHeaderContentType(req.Header)
	if err != nil {
		api.log.WithError(err).Error("failed to parse proposer content type")
		api.RespondError(w, http.StatusUnsupportedMediaType, err.Error())
		return
	}

	if contentType == ApplicationOctetStream {
		log = log.WithField("reqContentType", "ssz")
		pf.ContentType = "ssz"
		if err = payload.UnmarshalSSZ(requestPayloadBytes); err != nil {
			log.WithError(err).Warn("could not decode payload - SSZ")

			// SSZ decoding failed. try JSON as fallback (some builders used octet-stream for json before)
			if err2 := json.Unmarshal(requestPayloadBytes, payload); err2 != nil {
				log.WithError(fmt.Errorf("%w / %w", err, err2)).Warn("could not decode payload - SSZ or JSON")
				api.RespondError(w, http.StatusBadRequest, err.Error())
				return
			}
			log = log.WithField("reqContentType", "json")
			pf.ContentType = "json"
		} else {
			log.Debug("received ssz-encoded payload")
		}
	} else {
		log = log.WithField("reqContentType", "json")
		pf.ContentType = "json"
		if err := json.Unmarshal(requestPayloadBytes, payload); err != nil {
			log.WithError(err).Warn("could not decode payload - JSON")
			api.RespondError(w, http.StatusBadRequest, err.Error())
			return
		}
	}

	nextTime = time.Now().UTC()
	pf.Decode = uint64(nextTime.Sub(prevTime).Microseconds()) //nolint:gosec
	prevTime = nextTime

	isLargeRequest := len(requestPayloadBytes) > fastTrackPayloadSizeLimit
	// getting block submission info also validates bid trace and execution submission are not empty
	submission, err := common.GetBlockSubmissionInfo(payload)
	if err != nil {
		log.WithError(err).Warn("missing fields in submit block request")
		api.RespondError(w, http.StatusBadRequest, err.Error())
		return
	}
	log = log.WithFields(logrus.Fields{
		"timestampAfterDecoding": time.Now().UTC().UnixMilli(),
		"slot":                   submission.BidTrace.Slot,
		"builderPubkey":          submission.BidTrace.BuilderPubkey.String(),
		"blockHash":              submission.BidTrace.BlockHash.String(),
		"proposerPubkey":         submission.BidTrace.ProposerPubkey.String(),
		"parentHash":             submission.BidTrace.ParentHash.String(),
		"value":                  submission.BidTrace.Value.Dec(),
		"numTx":                  len(submission.Transactions),
		"payloadBytes":           len(requestPayloadBytes),
		"isLargeRequest":         isLargeRequest,
	})
	if payload.Version >= spec.DataVersionDeneb {
		blobs, err := payload.Blobs()
		if err != nil {
			api.RespondError(w, http.StatusBadRequest, err.Error())
			return
		}
		blobGasUsed, err := payload.BlobGasUsed()
		if err != nil {
			api.RespondError(w, http.StatusBadRequest, err.Error())
			return
		}
		excessBlobGas, err := payload.ExcessBlobGas()
		if err != nil {
			api.RespondError(w, http.StatusBadRequest, err.Error())
			return
		}
		log = log.WithFields(logrus.Fields{
			"numBlobs":      len(blobs),
			"blobGasUsed":   blobGasUsed,
			"excessBlobGas": excessBlobGas,
		})
	}

	ok := api.checkSubmissionSlotDetails(w, log, headSlot, payload, submission)
	if !ok {
		return
	}

	builderPubkey := submission.BidTrace.BuilderPubkey
	builderEntry, ok := api.checkBuilderEntry(w, log, builderPubkey)
	if !ok {
		return
	}

	log = log.WithField("builderIsHighPrio", builderEntry.status.IsHighPrio)

	gasLimit, ok := api.checkSubmissionFeeRecipient(w, log, submission.BidTrace)
	if !ok {
		return
	}

	// Don't accept blocks with 0 value
	if submission.BidTrace.Value.ToBig().Cmp(ZeroU256.BigInt()) == 0 || len(submission.Transactions) == 0 {
		log.Info("submitNewBlock failed: block with 0 value or no txs")
		w.WriteHeader(http.StatusOK)
		return
	}

	// Sanity check the submission
	err = SanityCheckBuilderBlockSubmission(payload)
	if err != nil {
		log.WithError(err).Info("block submission sanity checks failed")
		api.RespondError(w, http.StatusBadRequest, err.Error())
		return
	}

	attrs, ok := api.checkSubmissionPayloadAttrs(w, log, submission)
	if !ok {
		return
	}

	// Verify the signature
	log = log.WithField("timestampBeforeSignatureCheck", time.Now().UTC().UnixMilli())
	signature := submission.Signature
	ok, err = ssz.VerifySignature(submission.BidTrace, api.opts.EthNetDetails.DomainBuilder, builderPubkey[:], signature[:])
	log = log.WithField("timestampAfterSignatureCheck", time.Now().UTC().UnixMilli())
	if err != nil {
		log.WithError(err).Warn("failed verifying builder signature")
		api.RespondError(w, http.StatusBadRequest, "failed verifying builder signature")
		return
	} else if !ok {
		log.Warn("invalid builder signature")
		api.RespondError(w, http.StatusBadRequest, "invalid signature")
		return
	}

	// Create the redis pipeline txs
	// The bid engine tx is only used for read-only operations
	// All writes are handled directly or with their own tx
	tx := api.redis.NewTxPipeline()
	txBidEngine := api.redis.NewTxBidEngineROPipeline()

	// channel to send simulation result to the deferred function
	simResultC := make(chan *blockSimResult, 1)
	var eligibleAt time.Time // will be set once the bid is ready

	// Log sub-timings for the Precheck phase
	nextPrecheckTime := time.Now().UTC()
	log = log.WithField("profilePrechecksBlockUs", uint64(nextPrecheckTime.Sub(prevTime).Microseconds()))
	prevPrecheckTime := nextPrecheckTime

	log = log.WithField("timestampBeforeCheckingFloorBid", time.Now().UTC().UnixMilli())

	bfOpts := bidFloorOpts{
		w:                    w,
		tx:                   tx,
		txBidEngine:          txBidEngine,
		log:                  log,
		cancellationsEnabled: isCancellationEnabled,
		simResultC:           simResultC,
		submission:           submission,
	}

	floorBidValue, ok := api.checkFloorBidValue(bfOpts)
	if !ok {
		return
	}

	pf.AboveFloorBid = true
	log = log.WithField("timestampAfterCheckingFloorBid", time.Now().UTC().UnixMilli())

	// Get the latest top bid value from Redis
	bidIsTopBid := false
	topBidValue, err := api.redis.GetTopBidValue(context.Background(), txBidEngine, submission.BidTrace.Slot, submission.BidTrace.ParentHash.String(), submission.BidTrace.ProposerPubkey.String())
	if err != nil {
		log.WithError(err).Error("failed to get top bid value from redis")
	} else {
		bidIsTopBid = submission.BidTrace.Value.ToBig().Cmp(topBidValue) == 1
		log = log.WithFields(logrus.Fields{
			"topBidValue":    topBidValue.String(),
			"newBidIsTopBid": bidIsTopBid,
		})
	}

	nextPrecheckTime = time.Now().UTC()
	log = log.WithField("profilePrechecksTopFloorUs", uint64(nextPrecheckTime.Sub(prevPrecheckTime).Microseconds()))
	prevPrecheckTime = nextPrecheckTime

	log = log.WithField("timestampAfterCheckingTopBid", time.Now().UTC().UnixMilli())

	// Save payload and bid trace to redis and memcached now for getPayload eligibility
	responseSaveC := make(chan error, 1)
	getHeaderResponse, _, _, err := api.buildAndSaveResponses(tx, payload, log, w, responseSaveC)
	if err != nil {
		log.WithError(err).Error("failed to build responses from bid")
		api.RespondError(w, http.StatusInternalServerError, "failed to build responses from bid")
		return
	}

	nextPrecheckTime = time.Now().UTC()
	log = log.WithField("profilePrechecksResponsesUs", uint64(nextPrecheckTime.Sub(prevPrecheckTime).Microseconds()))

	// Deferred saving of the builder submission to database (whenever this function ends)
	defer func() {
		savePayloadToDatabase := !api.ffDisablePayloadDBStorage
		var simResult *blockSimResult
		select {
		case simResult = <-simResultC:
		case <-time.After(10 * time.Second):
			log.Warn("timed out waiting for simulation result")
			simResult = &blockSimResult{false, nil, false, nil, nil}
		}

		submissionEntry, err := api.db.SaveBuilderBlockSubmission(payload, simResult.requestErr, simResult.validationErr, receivedAt, eligibleAt, simResult.wasSimulated, savePayloadToDatabase, pf, simResult.optimisticSubmission, simResult.blockValue)
		if err != nil {
			log.WithError(err).WithFields(logrus.Fields{
				"payload":   payload,
				"simResult": simResult,
			}).Error("saving builder block submission to database failed")
			return
		}

		err = api.db.UpsertBlockBuilderEntryAfterSubmission(submissionEntry, simResult.validationErr != nil)
		if err != nil {
			log.WithError(err).Error("failed to upsert block-builder-entry")
		}
	}()

	// ---------------------------------
	// THE BID WILL BE SIMULATED SHORTLY
	// ---------------------------------

	nextTime = time.Now().UTC()
	pf.Prechecks = uint64(nextTime.Sub(prevTime).Microseconds()) //nolint:gosec
	prevTime = nextTime

	// Simulate the block submission and save to db
	fastTrackValidation := builderEntry.status.IsHighPrio && bidIsTopBid && !isLargeRequest
	timeBeforeValidation := time.Now().UTC()

	log = log.WithFields(logrus.Fields{
		"timestampBeforeValidation": timeBeforeValidation.UTC().UnixMilli(),
		"fastTrackValidation":       fastTrackValidation,
	})

	// Construct simulation request
	opts := blockSimOptions{
		isHighPrio: builderEntry.status.IsHighPrio,
		fastTrack:  fastTrackValidation,
		log:        log,
		builder:    builderEntry,
		req: &common.BuilderBlockValidationRequest{
			VersionedSubmitBlockRequest: payload,
			RegisteredGasLimit:          gasLimit,
			ParentBeaconBlockRoot:       attrs.parentBeaconRoot,
		},
	}
	// With sufficient collateral, process the block optimistically.
	optimistic := builderEntry.status.IsOptimistic &&
		builderEntry.collateral.Cmp(submission.BidTrace.Value.ToBig()) >= 0 &&
		submission.BidTrace.Slot == api.optimisticSlot.Load()
	pf.Optimistic = optimistic
	if optimistic {
		go api.processOptimisticBlock(opts, simResultC)
	} else {
		// Simulate block (synchronously).
		blockValue, requestErr, validationErr := api.simulateBlock(context.Background(), opts) // success/error logging happens inside
		simResultC <- &blockSimResult{requestErr == nil, blockValue, false, requestErr, validationErr}
		validationDurationMs := time.Since(timeBeforeValidation).Milliseconds()
		log = log.WithFields(logrus.Fields{
			"timestampAfterValidation": time.Now().UTC().UnixMilli(),
			"validationDurationMs":     validationDurationMs,
		})
		if requestErr != nil { // Request error
			if os.IsTimeout(requestErr) {
				api.RespondError(w, http.StatusGatewayTimeout, "validation request timeout")
			} else {
				api.RespondError(w, http.StatusBadRequest, requestErr.Error())
			}
			return
		} else {
			if validationErr != nil {
				api.RespondError(w, http.StatusBadRequest, validationErr.Error())
				return
			}
		}
	}

	nextTime = time.Now().UTC()
	pf.Simulation = uint64(nextTime.Sub(prevTime).Microseconds()) //nolint:gosec
	pf.SimulationSuccess = true
	prevTime = nextTime

	// If cancellations are enabled, then abort now if this submission is not the latest one
	if isCancellationEnabled {
		// Ensure this request is still the latest one. This logic intentionally ignores the value of the bids and makes the current active bid the one
		// that arrived at the relay last. This allows for builders to reduce the value of their bid (effectively cancel a high bid) by ensuring a lower
		// bid arrives later. Even if the higher bid takes longer to simulate, by checking the receivedAt timestamp, this logic ensures that the low bid
		// is not overwritten by the high bid.
		//
		// NOTE: this can lead to a rather tricky race condition. If a builder submits two blocks to the relay concurrently, then the randomness of network
		// latency will make it impossible to predict which arrives first. Thus a high bid could unintentionally be overwritten by a low bid that happened
		// to arrive a few microseconds later. If builders are submitting blocks at a frequency where they cannot reliably predict which bid will arrive at
		// the relay first, they should instead use multiple pubkeys to avoid uninitentionally overwriting their own bids.
		latestPayloadReceivedAt, err := api.redis.GetBuilderLatestPayloadReceivedAt(context.Background(), txBidEngine, submission.BidTrace.Slot, submission.BidTrace.BuilderPubkey.String(), submission.BidTrace.ParentHash.String(), submission.BidTrace.ProposerPubkey.String())
		if err != nil {
			log.WithError(err).Error("failed getting latest payload receivedAt from redis")
		} else if receivedAt.UnixMilli() < latestPayloadReceivedAt {
			log.Infof("already have a newer payload: now=%d / prev=%d", receivedAt.UnixMilli(), latestPayloadReceivedAt)
			api.RespondError(w, http.StatusBadRequest, "already using a newer payload")
			return
		}
	}

	// Before updating the bid in redis, ensure payload response was saved properly
	select {
	case responseSaveErr := <-responseSaveC:
		if responseSaveErr != nil {
			log.WithError(responseSaveErr).Error("failing saving responses to redis")
			api.RespondError(w, http.StatusInternalServerError, "failed to save bid responses")
			return
		}
	case <-time.After(1 * time.Second):
		log.Error("timeout saving response to redis")
		api.RespondError(w, http.StatusGatewayTimeout, "timeout saving responses to redis")
		return
	}

	// Perform the top bid update
	updateBidResult, err := api.redis.ProcessBidAndUpdateTopBid(context.Background(), payload, getHeaderResponse, receivedAt, isCancellationEnabled, floorBidValue)
	if err != nil {
		log.WithError(err).Error("could not process bid and update top bid")
		api.RespondError(w, http.StatusInternalServerError, "failed updating top bid")
		return
	}

	// Add fields to logs
	log = log.WithFields(logrus.Fields{
		"timestampAfterBidUpdate": time.Now().UTC().UnixMilli(),
		"wasBidSavedInRedis":      updateBidResult.WasBidSaved,
		"wasTopBidUpdated":        updateBidResult.WasTopBidUpdated,
		"topBidValue":             updateBidResult.TopBidValue,
		"prevTopBidValue":         updateBidResult.PrevTopBidValue,
		"profileRedisPrepUs":      updateBidResult.TimePrep.Microseconds(),
		"profileRedisUpdateUs":    updateBidResult.TimeRedisUpdate.Microseconds(),
	})

	if updateBidResult.WasBidSaved {
		// Bid is eligible to win the auction
		eligibleAt = time.Now().UTC()
		log = log.WithField("timestampEligibleAt", eligibleAt.UnixMilli())
	}

	nextTime = time.Now().UTC()
	pf.WasBidSaved = updateBidResult.WasBidSaved
	pf.Total = uint64(nextTime.Sub(receivedAt).Microseconds())                     //nolint:gosec

	// All done, log with profiling information
	log.WithFields(logrus.Fields{
		"profilePayloadLoadUs": pf.PayloadLoad,
		"profileDecodeUs":      pf.Decode,
		"profilePrechecksUs":   pf.Prechecks,
		"profileSimUs":         pf.Simulation,
		"profileRedisUs":       pf.RedisUpdate,
		"profileTotalUs":       pf.Total,
	}).Info("received block from builder")
	w.WriteHeader(http.StatusOK)
}

func (api *RelayAPI) saveBlockSubmissionMetrics(pf common.Profile, receivedTime time.Time) {
	if pf.PayloadLoad > 0 {
		metrics.SubmitNewBlockReadLatencyHistogram.Record(
			context.Background(),
			float64(pf.PayloadLoad)/1000,
			otelapi.WithAttributes(attribute.Bool("isGzip", pf.IsGzip)),
		)
	}
	if pf.Decode > 0 {
		metrics.SubmitNewBlockDecodeLatencyHistogram.Record(
			context.Background(),
			float64(pf.Decode)/1000,
			otelapi.WithAttributes(attribute.String("contentType", pf.ContentType)),
		)
	}

	if pf.Prechecks > 0 {
		metrics.SubmitNewBlockPrechecksLatencyHistogram.Record(
			context.Background(),
			float64(pf.Prechecks)/1000,
		)
	}

	if pf.Simulation > 0 {
		metrics.SubmitNewBlockSimulationLatencyHistogram.Record(
			context.Background(),
			float64(pf.Simulation)/1000,
			otelapi.WithAttributes(attribute.Bool("simulationSuccess", pf.SimulationSuccess)),
		)
	}

	if pf.RedisUpdate > 0 {
		metrics.SubmitNewBlockRedisLatencyHistogram.Record(
			context.Background(),
			float64(pf.RedisUpdate)/1000,
			otelapi.WithAttributes(attribute.Bool("wasBidSaved", pf.WasBidSaved)),
		)
	}

	metrics.SubmitNewBlockLatencyHistogram.Record(
		context.Background(),
		float64(time.Since(receivedTime).Milliseconds()),
		otelapi.WithAttributes(
			attribute.String("contentType", pf.ContentType),
			attribute.Bool("isGzip", pf.IsGzip),
			attribute.Bool("aboveFloorBid", pf.AboveFloorBid),
			attribute.Bool("simulationSuccess", pf.SimulationSuccess),
			attribute.Bool("wasBidSaved", pf.WasBidSaved),
			attribute.Bool("optimistic", pf.Optimistic),
		),
	)
}

// ---------------
//
//	INTERNAL APIS
//
// ---------------
func (api *RelayAPI) handleInternalBuilderStatus(w http.ResponseWriter, req *http.Request) {
	vars := mux.Vars(req)
	builderPubkey := vars["pubkey"]
	builderEntry, err := api.db.GetBlockBuilderByPubkey(builderPubkey)
	if err != nil {
		if errors.Is(err, sql.ErrNoRows) {
			api.RespondError(w, http.StatusBadRequest, "builder not found")
			return
		}

		api.log.WithError(err).Error("could not get block builder")
		api.RespondError(w, http.StatusInternalServerError, err.Error())
		return
	}
	if req.Method == http.MethodGet {
		api.RespondOK(w, builderEntry)
		return
	} else if req.Method == http.MethodPost || req.Method == http.MethodPut || req.Method == http.MethodPatch {
		st := common.BuilderStatus{
			IsHighPrio:    builderEntry.IsHighPrio,
			IsBlacklisted: builderEntry.IsBlacklisted,
			IsOptimistic:  builderEntry.IsOptimistic,
		}
		trueStr := "true"
		args := req.URL.Query()
		if args.Get("high_prio") != "" {
			st.IsHighPrio = args.Get("high_prio") == trueStr
		}
		if args.Get("blacklisted") != "" {
			st.IsBlacklisted = args.Get("blacklisted") == trueStr
		}
		if args.Get("optimistic") != "" {
			st.IsOptimistic = args.Get("optimistic") == trueStr
		}
		api.log.WithFields(logrus.Fields{
			"builderPubkey": builderPubkey,
			"isHighPrio":    st.IsHighPrio,
			"isBlacklisted": st.IsBlacklisted,
			"isOptimistic":  st.IsOptimistic,
		}).Info("updating builder status")
		err := api.db.SetBlockBuilderStatus(builderPubkey, st)
		if err != nil {
			err := fmt.Errorf("error setting builder: %v status: %w", builderPubkey, err)
			api.log.Error(err)
			api.RespondError(w, http.StatusInternalServerError, err.Error())
			return
		}
		api.RespondOK(w, st)
	}
}

func (api *RelayAPI) handleInternalBuilderCollateral(w http.ResponseWriter, req *http.Request) {
	vars := mux.Vars(req)
	builderPubkey := vars["pubkey"]
	if req.Method == http.MethodPost || req.Method == http.MethodPut {
		args := req.URL.Query()
		collateral := args.Get("collateral")
		value := args.Get("value")
		log := api.log.WithFields(logrus.Fields{
			"pubkey":     builderPubkey,
			"collateral": collateral,
			"value":      value,
		})
		log.Infof("updating builder collateral")
		if err := api.db.SetBlockBuilderCollateral(builderPubkey, collateral, value); err != nil {
			fullErr := fmt.Errorf("unable to set collateral in db for pubkey: %v: %w", builderPubkey, err)
			log.Error(fullErr.Error())
			api.RespondError(w, http.StatusInternalServerError, fullErr.Error())
			return
		}
		api.RespondOK(w, NilResponse)
	}
}

// -----------
//  DATA APIS
// -----------

func (api *RelayAPI) handleDataProposerPayloadDelivered(w http.ResponseWriter, req *http.Request) {
	var err error
	args := req.URL.Query()

	filters := database.GetPayloadsFilters{
		Limit: 200,
	}

	if args.Get("slot") != "" && args.Get("cursor") != "" {
		api.RespondError(w, http.StatusBadRequest, "cannot specify both slot and cursor")
		return
	} else if args.Get("slot") != "" {
		filters.Slot, err = strconv.ParseInt(args.Get("slot"), 10, 64)
		if err != nil {
			api.RespondError(w, http.StatusBadRequest, "invalid slot argument")
			return
		}
	} else if args.Get("cursor") != "" {
		filters.Cursor, err = strconv.ParseInt(args.Get("cursor"), 10, 64)
		if err != nil {
			api.RespondError(w, http.StatusBadRequest, "invalid cursor argument")
			return
		}
	}

	if args.Get("block_hash") != "" {
		_, err := utils.HexToHash(args.Get("block_hash"))
		if err != nil {
			api.RespondError(w, http.StatusBadRequest, "invalid block_hash argument")
			return
		}
		filters.BlockHash = args.Get("block_hash")
	}

	if args.Get("block_number") != "" {
		filters.BlockNumber, err = strconv.ParseInt(args.Get("block_number"), 10, 64)
		if err != nil {
			api.RespondError(w, http.StatusBadRequest, "invalid block_number argument")
			return
		}
	}

	if args.Get("proposer_pubkey") != "" {
		if err = checkBLSPublicKeyHex(args.Get("proposer_pubkey")); err != nil {
			api.RespondError(w, http.StatusBadRequest, "invalid proposer_pubkey argument")
			return
		}
		filters.ProposerPubkey = args.Get("proposer_pubkey")
	}

	if args.Get("builder_pubkey") != "" {
		if err = checkBLSPublicKeyHex(args.Get("builder_pubkey")); err != nil {
			api.RespondError(w, http.StatusBadRequest, "invalid builder_pubkey argument")
			return
		}
		filters.BuilderPubkey = args.Get("builder_pubkey")
	}

	if args.Get("limit") != "" {
		_limit, err := strconv.ParseUint(args.Get("limit"), 10, 64)
		if err != nil {
			api.RespondError(w, http.StatusBadRequest, "invalid limit argument")
			return
		}
		if _limit > filters.Limit {
			api.RespondError(w, http.StatusBadRequest, fmt.Sprintf("maximum limit is %d", filters.Limit))
			return
		}
		filters.Limit = _limit
	}

	if args.Get("order_by") == "value" {
		filters.OrderByValue = 1
	} else if args.Get("order_by") == "-value" {
		filters.OrderByValue = -1
	}

	deliveredPayloads, err := api.db.GetRecentDeliveredPayloads(filters)
	if err != nil {
		api.log.WithError(err).Error("error getting recently delivered payloads")
		api.RespondError(w, http.StatusInternalServerError, err.Error())
		return
	}

	response := make([]common.BidTraceV2JSON, len(deliveredPayloads))
	for i, payload := range deliveredPayloads {
		response[i] = database.DeliveredPayloadEntryToBidTraceV2JSON(payload)
	}

	api.RespondOK(w, response)
}

func (api *RelayAPI) handleDataBuilderBidsReceived(w http.ResponseWriter, req *http.Request) {
	var err error
	args := req.URL.Query()

	filters := database.GetBuilderSubmissionsFilters{
		Limit:         500,
		Slot:          0,
		BlockHash:     "",
		BlockNumber:   0,
		BuilderPubkey: "",
	}

	if args.Get("cursor") != "" {
		api.RespondError(w, http.StatusBadRequest, "cursor argument not supported")
		return
	}

	if args.Get("slot") != "" {
		filters.Slot, err = strconv.ParseInt(args.Get("slot"), 10, 64)
		if err != nil {
			api.RespondError(w, http.StatusBadRequest, "invalid slot argument")
			return
		}
	}

	if args.Get("block_hash") != "" {
		_, err := utils.HexToHash(args.Get("block_hash"))
		if err != nil {
			api.RespondError(w, http.StatusBadRequest, "invalid block_hash argument")
			return
		}
		filters.BlockHash = args.Get("block_hash")
	}

	if args.Get("block_number") != "" {
		filters.BlockNumber, err = strconv.ParseInt(args.Get("block_number"), 10, 64)
		if err != nil {
			api.RespondError(w, http.StatusBadRequest, "invalid block_number argument")
			return
		}
	}

	if args.Get("builder_pubkey") != "" {
		if err = checkBLSPublicKeyHex(args.Get("builder_pubkey")); err != nil {
			api.RespondError(w, http.StatusBadRequest, "invalid builder_pubkey argument")
			return
		}
		filters.BuilderPubkey = args.Get("builder_pubkey")
	}

	// at least one query arguments is required
	if filters.Slot == 0 && filters.BlockHash == "" && filters.BlockNumber == 0 && filters.BuilderPubkey == "" {
		api.RespondError(w, http.StatusBadRequest, "need to query for specific slot or block_hash or block_number or builder_pubkey")
		return
	}

	if args.Get("limit") != "" {
		_limit, err := strconv.ParseInt(args.Get("limit"), 10, 64)
		if err != nil {
			api.RespondError(w, http.StatusBadRequest, "invalid limit argument")
			return
		}
		if _limit > filters.Limit {
			api.RespondError(w, http.StatusBadRequest, fmt.Sprintf("maximum limit is %d", filters.Limit))
			return
		}
		filters.Limit = _limit
	}

	blockSubmissions, err := api.db.GetBuilderSubmissions(filters)
	if err != nil {
		api.log.WithError(err).Error("error getting recent builder submissions")
		api.RespondError(w, http.StatusInternalServerError, err.Error())
		return
	}

	response := make([]common.BidTraceV2WithTimestampJSON, len(blockSubmissions))
	for i, payload := range blockSubmissions {
		response[i] = database.BuilderSubmissionEntryToBidTraceV2WithTimestampJSON(payload)
	}

	api.RespondOK(w, response)
}

func (api *RelayAPI) handleDataValidatorRegistration(w http.ResponseWriter, req *http.Request) {
	pkStr := req.URL.Query().Get("pubkey")
	if pkStr == "" {
		api.RespondError(w, http.StatusBadRequest, "missing pubkey argument")
		return
	}

	_, err := utils.HexToPubkey(pkStr)
	if err != nil {
		api.RespondError(w, http.StatusBadRequest, "invalid pubkey")
		return
	}

	registrationEntry, err := api.db.GetValidatorRegistration(pkStr)
	if err != nil {
		if errors.Is(err, sql.ErrNoRows) {
			api.RespondError(w, http.StatusBadRequest, "no registration found for validator "+pkStr)
			return
		}
		api.log.WithError(err).Error("error getting validator registration")
		api.RespondError(w, http.StatusInternalServerError, err.Error())
		return
	}

	signedRegistration, err := registrationEntry.ToSignedValidatorRegistration()
	if err != nil {
		api.log.WithError(err).Error("error converting registration entry to signed validator registration")
		api.RespondError(w, http.StatusInternalServerError, err.Error())
		return
	}

	api.RespondOK(w, signedRegistration)
}

func (api *RelayAPI) handleLivez(w http.ResponseWriter, req *http.Request) {
	api.RespondMsg(w, http.StatusOK, "live")
}

func (api *RelayAPI) handleReadyz(w http.ResponseWriter, req *http.Request) {
	if api.IsReady() {
		api.RespondMsg(w, http.StatusOK, "ready")
	} else {
		api.RespondMsg(w, http.StatusServiceUnavailable, "not ready")
	}
}<|MERGE_RESOLUTION|>--- conflicted
+++ resolved
@@ -53,11 +53,9 @@
 	ErrBlockAlreadyKnown  = "simulation failed: block already known"
 	ErrBlockRequiresReorg = "simulation failed: block requires a reorg"
 	ErrMissingTrieNode    = "missing trie node"
-<<<<<<< HEAD
 	ErrUnknownAncestor    = "unknown ancestor"
 	ErrProxyingRequest    = "proxying request failed"
 	ErrQueueTimeout       = "(Client.Timeout exceeded while awaiting headers)"
-=======
 
 	ApplicationJSON        = "application/json"
 	ApplicationOctetStream = "application/octet-stream"
@@ -65,7 +63,6 @@
 	HeaderAccept              = "Accept"
 	HeaderContentType         = "Content-Type"
 	HeaderEthConsensusVersion = "Eth-Consensus-Version"
->>>>>>> fdbb01a6
 )
 
 var (
@@ -1232,76 +1229,6 @@
 	w.WriteHeader(http.StatusOK)
 }
 
-<<<<<<< HEAD
-func (api *RelayAPI) computeDelay(req *http.Request, msIntoSlot int64) uint64 {
-	// By default, delay responses only to likely proposer user agents
-	delayMs := uint64(0)
-	args := req.URL.Query()
-	log := api.log.WithFields(logrus.Fields{
-		"ua": req.UserAgent(),
-		"msIntoSlot": msIntoSlot,
-	})
-
-	// Check for delay from user agent or delay parameter
-	delayed := false
-	for _, delayedUA := range apiDelayedHeaderUserAgents {
-		if strings.Contains(req.UserAgent(), delayedUA) {
-			delayed = true
-			break
-		}
-	}
-	receiveByMs := uint64(getHeaderResponseReceiveByMs)
-	if args.Get("headerDelay") != "" && getHeaderResponseReceiveByMs != 0 {
-		userDelay, err := strconv.ParseUint(args.Get("headerDelay"), 10, 64)
-		if err == nil {
-			receiveByMs = userDelay
-			delayed = true
-		}
-		if receiveByMs == 0 {
-			delayed = false
-		}
-	}
-
-	if delayed {
-		// Use latency estimator to estimate delay needed to target the receipt time
-		maxElapsedMs := uint64(msIntoSlot)
-		if msIntoSlot <= 0 {
-			maxElapsedMs = uint64(12_000)
-		}
-		elapsedMs, responseMs := api.latencySvc.EstimateTiming(req, maxElapsedMs)
-		if receiveByMs > elapsedMs + responseMs {
-			delayMs = receiveByMs - elapsedMs - responseMs
-		}
-		log = log.WithFields(logrus.Fields{"elapsedMs": elapsedMs,})
-	}
-
-	// Parse user cutoff parameter
-	cutoff := uint64(getHeaderResponseMaxSlotMs)
-	if args.Get("headerCutoff") != "" && getHeaderResponseReceiveByMs != 0 {
-		userCutoff, err := strconv.ParseUint(args.Get("headerCutoff"), 10, 64)
-		if err == nil && userCutoff <= uint64(getHeaderRequestCutoffMs) {
-			cutoff = userCutoff
-		}
-	}
-
-	// Do not allow delay past cutoff
-	if int64(cutoff)-msIntoSlot < int64(delayMs) {
-		if int64(cutoff)-msIntoSlot < 0 {
-			delayMs = uint64(0)
-		} else {
-			delayMs = cutoff - uint64(msIntoSlot)
-		}
-	}
-
-	if delayed {
-		log.WithFields(logrus.Fields{
-			"cutoff":     cutoff,
-			"delayMs":    delayMs,
-		}).Info("Delaying getHeader response")
-	}
-
-	return delayMs
-=======
 func (api *RelayAPI) fastRegistrationParsing(regBytes []byte, contentType string) (*builderApiV1.SignedValidatorRegistrations, error) {
 	signedValidatorRegistrations := new(builderApiV1.SignedValidatorRegistrations)
 
@@ -1411,7 +1338,76 @@
 	}
 
 	return signedValidatorRegistrations, nil
->>>>>>> fdbb01a6
+}
+
+func (api *RelayAPI) computeDelay(req *http.Request, msIntoSlot int64) uint64 {
+	// By default, delay responses only to likely proposer user agents
+	delayMs := uint64(0)
+	args := req.URL.Query()
+	log := api.log.WithFields(logrus.Fields{
+		"ua": req.UserAgent(),
+		"msIntoSlot": msIntoSlot,
+	})
+
+	// Check for delay from user agent or delay parameter
+	delayed := false
+	for _, delayedUA := range apiDelayedHeaderUserAgents {
+		if strings.Contains(req.UserAgent(), delayedUA) {
+			delayed = true
+			break
+		}
+	}
+	receiveByMs := uint64(getHeaderResponseReceiveByMs)
+	if args.Get("headerDelay") != "" && getHeaderResponseReceiveByMs != 0 {
+		userDelay, err := strconv.ParseUint(args.Get("headerDelay"), 10, 64)
+		if err == nil {
+			receiveByMs = userDelay
+			delayed = true
+		}
+		if receiveByMs == 0 {
+			delayed = false
+		}
+	}
+
+	if delayed {
+		// Use latency estimator to estimate delay needed to target the receipt time
+		maxElapsedMs := uint64(msIntoSlot)
+		if msIntoSlot <= 0 {
+			maxElapsedMs = uint64(12_000)
+		}
+		elapsedMs, responseMs := api.latencySvc.EstimateTiming(req, maxElapsedMs)
+		if receiveByMs > elapsedMs + responseMs {
+			delayMs = receiveByMs - elapsedMs - responseMs
+		}
+		log = log.WithFields(logrus.Fields{"elapsedMs": elapsedMs,})
+	}
+
+	// Parse user cutoff parameter
+	cutoff := uint64(getHeaderResponseMaxSlotMs)
+	if args.Get("headerCutoff") != "" && getHeaderResponseReceiveByMs != 0 {
+		userCutoff, err := strconv.ParseUint(args.Get("headerCutoff"), 10, 64)
+		if err == nil && userCutoff <= uint64(getHeaderRequestCutoffMs) {
+			cutoff = userCutoff
+		}
+	}
+
+	// Do not allow delay past cutoff
+	if int64(cutoff)-msIntoSlot < int64(delayMs) {
+		if int64(cutoff)-msIntoSlot < 0 {
+			delayMs = uint64(0)
+		} else {
+			delayMs = cutoff - uint64(msIntoSlot)
+		}
+	}
+
+	if delayed {
+		log.WithFields(logrus.Fields{
+			"cutoff":     cutoff,
+			"delayMs":    delayMs,
+		}).Info("Delaying getHeader response")
+	}
+
+	return delayMs
 }
 
 func (api *RelayAPI) handleGetHeader(w http.ResponseWriter, req *http.Request) {
