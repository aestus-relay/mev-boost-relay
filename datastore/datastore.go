// Package datastore helps storing data, utilizing Redis and Postgres as backends
package datastore

import (
	"database/sql"
	"strconv"
	"strings"
	"sync"
	"time"

	builderApi "github.com/attestantio/go-builder-client/api"
	builderApiV1 "github.com/attestantio/go-builder-client/api/v1"
	"github.com/bradfitz/gomemcache/memcache"
	"github.com/flashbots/mev-boost-relay/beaconclient"
	"github.com/flashbots/mev-boost-relay/common"
	"github.com/flashbots/mev-boost-relay/database"
	"github.com/pkg/errors"
	"github.com/redis/go-redis/v9"
	"github.com/sirupsen/logrus"
	uberatomic "go.uber.org/atomic"
)

var ErrExecutionPayloadNotFound = errors.New("execution payload not found")

type GetHeaderResponseKey struct {
	Slot           uint64
	ParentHash     string
	ProposerPubkey string
}

type GetPayloadResponseKey struct {
	Slot           uint64
	ProposerPubkey string
	BlockHash      string
}

// Datastore provides a local memory cache with a Redis and DB backend
type Datastore struct {
	redis     *RedisCache
	memcached *Memcached
	db        database.IDatabaseService

	knownValidatorsByPubkey   map[common.PubkeyHex]uint64
	knownValidatorsByIndex    map[uint64]common.PubkeyHex
	knownValidatorsLock       sync.RWMutex
	knownValidatorsIsUpdating uberatomic.Bool
	knownValidatorsLastSlot   uberatomic.Uint64

	validatorRegistrations    map[common.PubkeyHex]builderApiV1.ValidatorRegistration
	validatorRegistrationLock sync.RWMutex

	// Used for proposer-API readiness check
	KnownValidatorsWasUpdated uberatomic.Bool
}

func NewDatastore(redisCache *RedisCache, memcached *Memcached, db database.IDatabaseService) (ds *Datastore, err error) {

	ds = &Datastore{
		db:                      db,
		memcached:               memcached,
		redis:                   redisCache,
		validatorRegistrations:  make(map[common.PubkeyHex]builderApiV1.ValidatorRegistration),
		knownValidatorsByPubkey: make(map[common.PubkeyHex]uint64),
		knownValidatorsByIndex:  make(map[uint64]common.PubkeyHex),
	}

	return ds, err
}

// RefreshKnownValidators loads known validators from CL client into memory
//
// For the CL client this is an expensive operation and takes a bunch of resources.
// This is why we schedule the requests for slot 4 and 20 of every epoch, 6 seconds
// into the slot (on suggestion of @potuz). It's also run once at startup.
func (ds *Datastore) RefreshKnownValidators(log *logrus.Entry, beaconClient beaconclient.IMultiBeaconClient, slot uint64) {
	// Ensure there's only one at a time
	if isAlreadyUpdating := ds.knownValidatorsIsUpdating.Swap(true); isAlreadyUpdating {
		return
	}
	defer ds.knownValidatorsIsUpdating.Store(false)

	headSlotPos := common.SlotPos(slot) // 1-based position in epoch (32 slots, 1..32)
	lastUpdateSlot := ds.knownValidatorsLastSlot.Load()
	log = log.WithFields(logrus.Fields{
		"datastoreMethod": "RefreshKnownValidators",
		"headSlot":        slot,
		"headSlotPos":     headSlotPos,
		"lastUpdateSlot":  lastUpdateSlot,
	})

	// Only proceed if slot newer than last updated
	if slot <= lastUpdateSlot {
		return
	}

	// Minimum amount of slots between updates
	slotsSinceLastUpdate := slot - lastUpdateSlot
	if slotsSinceLastUpdate < 6 {
		return
	}

	log.Debug("RefreshKnownValidators init")

	// Proceed only if forced, or on slot-position 4 or 20
	forceUpdate := slotsSinceLastUpdate > 32
	if !forceUpdate && headSlotPos != 4 && headSlotPos != 20 {
		return
	}

	// Wait for 6s into the slot
	if lastUpdateSlot > 0 {
		time.Sleep(6 * time.Second)
	}

	ds.RefreshKnownValidatorsWithoutChecks(log, beaconClient, slot)
}

func (ds *Datastore) RefreshKnownValidatorsWithoutChecks(log *logrus.Entry, beaconClient beaconclient.IMultiBeaconClient, slot uint64) {
	log.Info("Querying validators from beacon node... (this may take a while)")
	timeStartFetching := time.Now()
	validators, err := beaconClient.GetStateValidators(beaconclient.StateIDHead) // head is fastest
	if err != nil {
		log.WithError(err).Error("failed to fetch validators from all beacon nodes")
		return
	}

	numValidators := len(validators.Data)
	log = log.WithFields(logrus.Fields{
		"numKnownValidators":        numValidators,
		"durationFetchValidatorsMs": time.Since(timeStartFetching).Milliseconds(),
	})
	log.Infof("received known validators from beacon-node")

	err = ds.redis.SetStats(RedisStatsFieldValidatorsTotal, strconv.Itoa(numValidators))
	if err != nil {
		log.WithError(err).Error("failed to set stats for RedisStatsFieldValidatorsTotal")
	}

	// At this point, consider the update successful
	ds.knownValidatorsLastSlot.Store(slot)

	knownValidatorsByPubkey := make(map[common.PubkeyHex]uint64)
	knownValidatorsByIndex := make(map[uint64]common.PubkeyHex)

	for _, valEntry := range validators.Data {
		pk := common.NewPubkeyHex(valEntry.Validator.Pubkey)
		knownValidatorsByPubkey[pk] = valEntry.Index
		knownValidatorsByIndex[valEntry.Index] = pk
	}

	ds.knownValidatorsLock.Lock()
	ds.knownValidatorsByPubkey = knownValidatorsByPubkey
	ds.knownValidatorsByIndex = knownValidatorsByIndex
	ds.knownValidatorsLock.Unlock()

	ds.KnownValidatorsWasUpdated.Store(true)
	log.Infof("known validators updated")
}

func (ds *Datastore) IsKnownValidator(pubkeyHex common.PubkeyHex) bool {
	ds.knownValidatorsLock.RLock()
	defer ds.knownValidatorsLock.RUnlock()
	_, found := ds.knownValidatorsByPubkey[pubkeyHex]
	return found
}

func (ds *Datastore) GetKnownValidatorPubkeyByIndex(index uint64) (common.PubkeyHex, bool) {
	ds.knownValidatorsLock.RLock()
	defer ds.knownValidatorsLock.RUnlock()
	pk, found := ds.knownValidatorsByIndex[index]
	return pk, found
}

func (ds *Datastore) NumKnownValidators() int {
	ds.knownValidatorsLock.RLock()
	defer ds.knownValidatorsLock.RUnlock()
	return len(ds.knownValidatorsByIndex)
}

func (ds *Datastore) NumRegisteredValidators() (uint64, error) {
	return ds.db.NumRegisteredValidators()
}

func (ds *Datastore) SetKnownValidator(pubkeyHex common.PubkeyHex, index uint64) {
	ds.knownValidatorsLock.Lock()
	defer ds.knownValidatorsLock.Unlock()

	ds.knownValidatorsByPubkey[pubkeyHex] = index
	ds.knownValidatorsByIndex[index] = pubkeyHex
}

<<<<<<< HEAD
// IsMevCommitBlockBuilder checks if a builder is registered for mev-commit
func (ds *Datastore) IsMevCommitBlockBuilder(builderPubkey common.PubkeyHex) (bool, error) {
	return ds.redis.IsMevCommitBlockBuilder(builderPubkey)
}

// SaveValidatorRegistration saves a validator registration into both Redis and the database
=======
// GetCachedValidatorRegistration returns a validator registration from local cache or Redis
// If not found, it returns (nil, nil)
func (ds *Datastore) GetCachedValidatorRegistration(proposerPubkey common.PubkeyHex) (*builderApiV1.ValidatorRegistration, error) {
	var err error

	// acquire read lock and read
	ds.validatorRegistrationLock.RLock()
	cachedRegistration, foundInLocalCache := ds.validatorRegistrations[proposerPubkey]
	ds.validatorRegistrationLock.RUnlock()
	if foundInLocalCache {
		return &cachedRegistration, nil
	}

	// if not, try to get it from Redis
	cachedRegistrationData, err := ds.redis.GetValidatorRegistrationData(proposerPubkey)
	if err == nil && cachedRegistrationData != nil {
		// save in local cache
		ds.saveValidatorRegistrationInLocalCache(*cachedRegistrationData)
	}
	return cachedRegistrationData, err
}

func (ds *Datastore) saveValidatorRegistrationInLocalCache(entry builderApiV1.ValidatorRegistration) {
	ds.validatorRegistrationLock.Lock()
	ds.validatorRegistrations[common.NewPubkeyHex(entry.Pubkey.String())] = entry
	ds.validatorRegistrationLock.Unlock()
}

// SaveValidatorRegistration saves a validator registration into local cache, Redis and the database
// Note that this function is called synchronously, so no need to lock the cache
>>>>>>> f62940ba
func (ds *Datastore) SaveValidatorRegistration(entry builderApiV1.SignedValidatorRegistration) error {
	// Save in local cache
	ds.saveValidatorRegistrationInLocalCache(*entry.Message)

	// Save in the database
	err := ds.db.SaveValidatorRegistration(database.SignedValidatorRegistrationToEntry(entry))
	if err != nil {
		return errors.Wrap(err, "failed saving validator registration to database")
	}

	// Save in Redis
	err = ds.redis.SetValidatorRegistrationData(entry.Message)
	if err != nil {
		return errors.Wrap(err, "failed saving validator registration to redis")
	}

	return nil
}

// GetGetPayloadResponse returns the getPayload response from memory or Redis or Database
func (ds *Datastore) GetGetPayloadResponse(log *logrus.Entry, slot uint64, proposerPubkey, blockHash string) (*builderApi.VersionedSubmitBlindedBlockResponse, error) {
	log = log.WithField("datastoreMethod", "GetGetPayloadResponse")
	_proposerPubkey := strings.ToLower(proposerPubkey)
	_blockHash := strings.ToLower(blockHash)

	// 1. try to get from Redis
	resp, err := ds.redis.GetPayloadContents(slot, _proposerPubkey, _blockHash)
	if errors.Is(err, redis.Nil) {
		log.WithError(err).Warn("execution payload not found in redis")
	} else if err != nil {
		log.WithError(err).Error("error getting execution payload from redis")
	} else {
		log.Debug("getPayload response from redis")
		return resp, nil
	}

	// 2. try to get from Memcached
	if ds.memcached != nil {
		resp, err = ds.memcached.GetExecutionPayload(slot, _proposerPubkey, _blockHash)
		if errors.Is(err, memcache.ErrCacheMiss) {
			log.WithError(err).Warn("execution payload not found in memcached")
		} else if err != nil {
			log.WithError(err).Error("error getting execution payload from memcached")
		} else if resp != nil {
			log.Debug("getPayload response from memcached")
			return resp, nil
		}
	}

	// 3. try to get from database (should not happen, it's just a backup)
	executionPayloadEntry, err := ds.db.GetExecutionPayloadEntryBySlotPkHash(slot, proposerPubkey, blockHash)
	if errors.Is(err, sql.ErrNoRows) {
		log.WithError(err).Warn("execution payload not found in database")
		return nil, ErrExecutionPayloadNotFound
	} else if err != nil {
		log.WithError(err).Error("error getting execution payload from database")
		return nil, err
	}

	// Got it from database, now deserialize execution payload and compile full response
	log.Warn("getPayload response from database, primary storage failed")
	return database.ExecutionPayloadEntryToExecutionPayload(executionPayloadEntry)
}<|MERGE_RESOLUTION|>--- conflicted
+++ resolved
@@ -189,14 +189,11 @@
 	ds.knownValidatorsByIndex[index] = pubkeyHex
 }
 
-<<<<<<< HEAD
 // IsMevCommitBlockBuilder checks if a builder is registered for mev-commit
 func (ds *Datastore) IsMevCommitBlockBuilder(builderPubkey common.PubkeyHex) (bool, error) {
 	return ds.redis.IsMevCommitBlockBuilder(builderPubkey)
 }
 
-// SaveValidatorRegistration saves a validator registration into both Redis and the database
-=======
 // GetCachedValidatorRegistration returns a validator registration from local cache or Redis
 // If not found, it returns (nil, nil)
 func (ds *Datastore) GetCachedValidatorRegistration(proposerPubkey common.PubkeyHex) (*builderApiV1.ValidatorRegistration, error) {
@@ -227,7 +224,6 @@
 
 // SaveValidatorRegistration saves a validator registration into local cache, Redis and the database
 // Note that this function is called synchronously, so no need to lock the cache
->>>>>>> f62940ba
 func (ds *Datastore) SaveValidatorRegistration(entry builderApiV1.SignedValidatorRegistration) error {
 	// Save in local cache
 	ds.saveValidatorRegistrationInLocalCache(*entry.Message)
