package cmd

import (
	"os"

	"github.com/flashbots/mev-boost-relay/common"
)

var (
	defaultNetwork           = common.GetEnv("NETWORK", "")
	defaultBeaconURIs        = common.GetSliceEnv("BEACON_URIS", []string{"http://localhost:3500"})
	defaultBeaconPublishURIs = common.GetSliceEnv("BEACON_PUBLISH_URIS", []string{})
	defaultRedisURI          = common.GetEnv("REDIS_URI", "localhost:6379")
	defaultRedisReadonlyURI  = common.GetEnv("REDIS_READONLY_URI", "")
	defaultPostgresDSN       = common.GetEnv("POSTGRES_DSN", "")
	defaultMemcachedURIs     = common.GetSliceEnv("MEMCACHED_URIS", nil)
	defaultLogJSON           = os.Getenv("LOG_JSON") != ""
	defaultLogLevel          = common.GetEnv("LOG_LEVEL", "info")

<<<<<<< HEAD
	enabledAPIs    []string
	beaconNodeURIs []string
	redisURI       string
	redisReadonlyURI string
	postgresDSN    string
	memcachedURIs  []string
=======
	beaconNodeURIs        []string
	beaconNodePublishURIs []string
	redisURI              string
	redisReadonlyURI      string
	postgresDSN           string
	memcachedURIs         []string
>>>>>>> d6eaf000

	logJSON  bool
	logLevel string

	network string
)<|MERGE_RESOLUTION|>--- conflicted
+++ resolved
@@ -17,21 +17,13 @@
 	defaultLogJSON           = os.Getenv("LOG_JSON") != ""
 	defaultLogLevel          = common.GetEnv("LOG_LEVEL", "info")
 
-<<<<<<< HEAD
-	enabledAPIs    []string
-	beaconNodeURIs []string
-	redisURI       string
-	redisReadonlyURI string
-	postgresDSN    string
-	memcachedURIs  []string
-=======
+	enabledAPIs           []string
 	beaconNodeURIs        []string
 	beaconNodePublishURIs []string
 	redisURI              string
 	redisReadonlyURI      string
 	postgresDSN           string
 	memcachedURIs         []string
->>>>>>> d6eaf000
 
 	logJSON  bool
 	logLevel string
